/* fm-list-view.c - implementation of list view of directory.
 *
 *  Copyright (C) 2000 Eazel, Inc.
 *  Copyright (C) 2001, 2002 Anders Carlsson <andersca@gnu.org>
 *
 *  The Gnome Library is free software; you can redistribute it and/or
 *  modify it under the terms of the GNU Library General Public License as
 *  published by the Free Software Foundation; either version 2 of the
 *  License, or (at your option) any later version.
 *
 *  The Gnome Library is distributed in the hope that it will be useful,
 *  but WITHOUT ANY WARRANTY; without even the implied warranty of
 *  MERCHANTABILITY or FITNESS FOR A PARTICULAR PURPOSE.  See the GNU
 *  Library General Public License for more details.
 *
 *  You should have received a copy of the GNU Library General Public
 *  License along with the Gnome Library; see the file COPYING.LIB.  If not,
 *  see <http://www.gnu.org/licenses/>.
 *
 *  Authors: John Sullivan <sullivan@eazel.com>
 *           Anders Carlsson <andersca@gnu.org>
 *           David Emory Watson <dwatson@cs.ucr.edu>
 */

#include <config.h>
#include "nautilus-list-view.h"
#include "nautilus-list-view-private.h"

#include "nautilus-list-model.h"
#include "nautilus-error-reporting.h"
#include "nautilus-files-view-dnd.h"
#include "nautilus-toolbar.h"
#include "nautilus-list-view-dnd.h"
#include "nautilus-view.h"
#include "nautilus-tag-manager.h"

#include <string.h>
#include <eel/eel-vfs-extensions.h>
#include <eel/eel-glib-extensions.h>
#include <eel/eel-string.h>
#include <gdk/gdk.h>
#include <gdk/gdkkeysyms.h>
#include <gtk/gtk.h>
#include <glib/gi18n.h>
#include <glib-object.h>
#include <libgd/gd.h>
#include <libnautilus-extension/nautilus-column-provider.h>
#include "nautilus-column-chooser.h"
#include "nautilus-column-utilities.h"
#include "nautilus-dnd.h"
#include "nautilus-file-utilities.h"
#include "nautilus-ui-utilities.h"
#include "nautilus-global-preferences.h"
#include "nautilus-metadata.h"
#include "nautilus-module.h"
#include "nautilus-tree-view-drag-dest.h"
#include "nautilus-clipboard.h"

#define DEBUG_FLAG NAUTILUS_DEBUG_LIST_VIEW
#include "nautilus-debug.h"

/* We use a rectangle to make the popover point to the right column. In an
 * ideal world with GtkListBox we would just point to the GtkListBoxRow. In our case, we
 * need to use a rectangle and we provide some width to not make the popover arrow pointy
 * in the edges if the window is small */
#define RENAME_POPOVER_RELATIVE_TO_RECTANGLE_WIDTH 40

struct SelectionForeachData
{
    GList *list;
    GtkTreeSelection *selection;
};

/*
 * The row height should be large enough to not clip emblems.
 * Computing this would be costly, so we just choose a number
 * that works well with the set of emblems we've designed.
 */
#define LIST_VIEW_MINIMUM_ROW_HEIGHT    28

/* We wait two seconds after row is collapsed to unload the subdirectory */
#define COLLAPSE_TO_UNLOAD_DELAY 2

static GdkCursor *hand_cursor = NULL;

static GList *nautilus_list_view_get_selection (NautilusFilesView *view);
static GList *nautilus_list_view_get_selection_for_file_transfer (NautilusFilesView *view);
static void   nautilus_list_view_set_zoom_level (NautilusListView     *view,
                                                 NautilusListZoomLevel new_level);
static void   nautilus_list_view_scroll_to_file (NautilusListView *view,
                                                 NautilusFile     *file);
static void   nautilus_list_view_sort_directories_first_changed (NautilusFilesView *view);

static void   apply_columns_settings (NautilusListView *list_view,
                                      char            **column_order,
                                      char            **visible_columns);
static char **get_visible_columns (NautilusListView *list_view);
static char **get_default_visible_columns (NautilusListView *list_view);
static char **get_column_order (NautilusListView *list_view);
static char **get_default_column_order (NautilusListView *list_view);
static void on_clipboard_owner_changed (GtkClipboard *clipboard,
                                        GdkEvent     *event,
                                        gpointer      user_data);


G_DEFINE_TYPE (NautilusListView, nautilus_list_view, NAUTILUS_TYPE_FILES_VIEW);

static const char *default_search_visible_columns[] =
{
    "name", "size", "where", NULL
};

static const char *default_search_columns_order[] =
{
    "name", "size", "where", NULL
};

static const char *default_recent_visible_columns[] =
{
    "name", "size", "where", NULL
};

static const char *default_recent_columns_order[] =
{
    "name", "size", "where", NULL
};

static const char *default_trash_visible_columns[] =
{
    "name", "size", "trash_orig_path", "trashed_on", NULL
};

static const char *default_trash_columns_order[] =
{
    "name", "size", "trash_orig_path", "trashed_on", NULL
};

static const gchar *
get_default_sort_order (NautilusFile *file,
                        gboolean     *reversed)
{
    NautilusFileSortType default_sort_order;
    gboolean default_sort_reversed;
    const gchar *retval;
    const char *attributes[] =
    {
        "name",         /* is really "manually" which doesn't apply to lists */
        "name",
        "size",
        "type",
        "date_modified",
        "date_accessed",
        "trashed_on",
        NULL
    };

    retval = nautilus_file_get_default_sort_attribute (file, reversed);

    if (retval == NULL)
    {
        default_sort_order = g_settings_get_enum (nautilus_preferences,
                                                  NAUTILUS_PREFERENCES_DEFAULT_SORT_ORDER);
        default_sort_reversed = g_settings_get_boolean (nautilus_preferences,
                                                        NAUTILUS_PREFERENCES_DEFAULT_SORT_IN_REVERSE_ORDER);

        retval = attributes[default_sort_order];
        *reversed = default_sort_reversed;
    }

    return retval;
}

static void
list_selection_changed_callback (GtkTreeSelection *selection,
                                 gpointer          user_data)
{
    NautilusFilesView *view;

    view = NAUTILUS_FILES_VIEW (user_data);

    nautilus_files_view_notify_selection_changed (view);
}

/* Move these to eel? */

static void
tree_selection_foreach_set_boolean (GtkTreeModel *model,
                                    GtkTreePath  *path,
                                    GtkTreeIter  *iter,
                                    gpointer      callback_data)
{
    *(gboolean *) callback_data = TRUE;
}

static gboolean
tree_selection_not_empty (GtkTreeSelection *selection)
{
    gboolean not_empty;

    not_empty = FALSE;
    gtk_tree_selection_selected_foreach (selection,
                                         tree_selection_foreach_set_boolean,
                                         &not_empty);
    return not_empty;
}

static gboolean
tree_view_has_selection (GtkTreeView *view)
{
    return tree_selection_not_empty (gtk_tree_view_get_selection (view));
}

static void
preview_selected_items (NautilusListView *view)
{
    GList *file_list;

    file_list = nautilus_list_view_get_selection (NAUTILUS_FILES_VIEW (view));

    if (file_list != NULL)
    {
        nautilus_files_view_preview_files (NAUTILUS_FILES_VIEW (view),
                                           file_list, NULL);
        nautilus_file_list_free (file_list);
    }
}

static void
activate_selected_items (NautilusListView *view)
{
    GList *file_list;

    file_list = nautilus_list_view_get_selection (NAUTILUS_FILES_VIEW (view));
    if (file_list != NULL)
    {
        nautilus_files_view_activate_files (NAUTILUS_FILES_VIEW (view),
                                            file_list,
                                            0, TRUE);
        nautilus_file_list_free (file_list);
    }
}

static void
activate_selected_items_alternate (NautilusListView *view,
                                   NautilusFile     *file,
                                   gboolean          open_in_tab)
{
    GList *file_list;
    NautilusWindowOpenFlags flags;

    flags = 0;

    if (open_in_tab)
    {
        flags |= NAUTILUS_WINDOW_OPEN_FLAG_NEW_TAB;
        flags |= NAUTILUS_WINDOW_OPEN_FLAG_DONT_MAKE_ACTIVE;
    }
    else
    {
        flags |= NAUTILUS_WINDOW_OPEN_FLAG_NEW_WINDOW;
    }

    if (file != NULL)
    {
        nautilus_file_ref (file);
        file_list = g_list_prepend (NULL, file);
    }
    else
    {
        file_list = nautilus_list_view_get_selection (NAUTILUS_FILES_VIEW (view));
    }
    nautilus_files_view_activate_files (NAUTILUS_FILES_VIEW (view),
                                        file_list,
                                        flags,
                                        TRUE);
    nautilus_file_list_free (file_list);
}

static gboolean
button_event_modifies_selection (GdkEventButton *event)
{
    return (event->state & (GDK_CONTROL_MASK | GDK_SHIFT_MASK)) != 0;
}

static int
get_click_policy (void)
{
    return g_settings_get_enum (nautilus_preferences,
                                NAUTILUS_PREFERENCES_CLICK_POLICY);
}

static void
nautilus_list_view_did_not_drag (NautilusListView *view,
                                 GdkEventButton   *event)
{
    GtkTreeView *tree_view;
    GtkTreeSelection *selection;
    GtkTreePath *path;

    tree_view = view->details->tree_view;
    selection = gtk_tree_view_get_selection (tree_view);

    if (gtk_tree_view_get_path_at_pos (tree_view, event->x, event->y,
                                       &path, NULL, NULL, NULL))
    {
        if ((event->button == 1 || event->button == 2)
            && ((event->state & GDK_CONTROL_MASK) != 0 ||
                (event->state & GDK_SHIFT_MASK) == 0)
            && view->details->row_selected_on_button_down)
        {
            if (!button_event_modifies_selection (event))
            {
                gtk_tree_selection_unselect_all (selection);
                gtk_tree_selection_select_path (selection, path);
            }
            else
            {
                gtk_tree_selection_unselect_path (selection, path);
            }
        }

        if ((get_click_policy () == NAUTILUS_CLICK_POLICY_SINGLE)
            && !button_event_modifies_selection (event))
        {
            if (event->button == 1)
            {
                activate_selected_items (view);
            }
            else if (event->button == 2)
            {
                activate_selected_items_alternate (view, NULL, TRUE);
            }
        }
        gtk_tree_path_free (path);
    }
}

static gboolean
motion_notify_callback (GtkWidget      *widget,
                        GdkEventMotion *event,
                        gpointer        callback_data)
{
    NautilusListView *view;
    gboolean handled = FALSE;

    view = NAUTILUS_LIST_VIEW (callback_data);

    if (event->window != gtk_tree_view_get_bin_window (GTK_TREE_VIEW (widget)))
    {
        return FALSE;
    }

    if (get_click_policy () == NAUTILUS_CLICK_POLICY_SINGLE)
    {
        GtkTreePath *old_hover_path;

        old_hover_path = view->details->hover_path;
        gtk_tree_view_get_path_at_pos (GTK_TREE_VIEW (widget),
                                       event->x, event->y,
                                       &view->details->hover_path,
                                       NULL, NULL, NULL);

        if ((old_hover_path != NULL) != (view->details->hover_path != NULL))
        {
            if (view->details->hover_path != NULL)
            {
                gdk_window_set_cursor (gtk_widget_get_window (widget), hand_cursor);
            }
            else
            {
                gdk_window_set_cursor (gtk_widget_get_window (widget), NULL);
            }
        }

        if (old_hover_path != NULL)
        {
            gtk_tree_path_free (old_hover_path);
        }
    }

    nautilus_list_view_dnd_init (view);
    handled = nautilus_list_view_dnd_drag_begin (view, event);

    return handled;
}

static gboolean
leave_notify_callback (GtkWidget        *widget,
                       GdkEventCrossing *event,
                       gpointer          callback_data)
{
    NautilusListView *view;

    view = NAUTILUS_LIST_VIEW (callback_data);

    if (get_click_policy () == NAUTILUS_CLICK_POLICY_SINGLE &&
        view->details->hover_path != NULL)
    {
        gtk_tree_path_free (view->details->hover_path);
        view->details->hover_path = NULL;
    }

    return FALSE;
}

static gboolean
enter_notify_callback (GtkWidget        *widget,
                       GdkEventCrossing *event,
                       gpointer          callback_data)
{
    NautilusListView *view;


    view = NAUTILUS_LIST_VIEW (callback_data);

    if (get_click_policy () == NAUTILUS_CLICK_POLICY_SINGLE)
    {
        if (view->details->hover_path != NULL)
        {
            gtk_tree_path_free (view->details->hover_path);
        }

        gtk_tree_view_get_path_at_pos (GTK_TREE_VIEW (widget),
                                       event->x, event->y,
                                       &view->details->hover_path,
                                       NULL, NULL, NULL);

        if (view->details->hover_path != NULL)
        {
            gdk_window_set_cursor (gtk_widget_get_window (widget), hand_cursor);
        }
    }

    return FALSE;
}

static void
do_popup_menu (GtkWidget        *widget,
               NautilusListView *view,
               GdkEvent         *event)
{
    if (tree_view_has_selection (GTK_TREE_VIEW (widget)))
    {
        nautilus_files_view_pop_up_selection_context_menu (NAUTILUS_FILES_VIEW (view), (GdkEvent *) event);
    }
    else
    {
        nautilus_files_view_pop_up_background_context_menu (NAUTILUS_FILES_VIEW (view), (GdkEvent *) event);
    }
}

static void
row_activated_callback (GtkTreeView       *treeview,
                        GtkTreePath       *path,
                        GtkTreeViewColumn *column,
                        NautilusListView  *view)
{

    activate_selected_items (view);
}

gboolean
check_starred_status (GtkTreeModel *model,
                      GtkTreePath  *path,
                      GtkTreeIter  *iter,
                      gpointer      data)
{
    NautilusFile *file;
    GList *l;
    GList *changed_files;

    changed_files = data;

    gtk_tree_model_get (GTK_TREE_MODEL (model),
                        iter,
                        NAUTILUS_LIST_MODEL_FILE_COLUMN, &file,
                        -1);

    if (!file)
    {
        return FALSE;
    }

    for (l = changed_files; l != NULL; l = l->next)
    {
        if (nautilus_file_compare_location (NAUTILUS_FILE (l->data), file) == 0)
        {
            gtk_tree_model_row_changed (model, path, iter);
        }
    }

    nautilus_file_unref (file);

    return FALSE;
}

static void
on_favorites_files_changed (NautilusTagManager *tag_manager,
                            GList              *changed_files,
                            gpointer            user_data)
{
    NautilusListView *list_view;

    list_view = NAUTILUS_LIST_VIEW (user_data);

    gtk_tree_model_foreach (GTK_TREE_MODEL (list_view->details->model),
                            check_starred_status,
                            changed_files);
}

static void
on_star_cell_renderer_clicked (GtkTreePath      *path,
                               NautilusListView *list_view)
{
    NautilusListModel *list_model;
    NautilusFile *file;
    g_autofree gchar *uri = NULL;
    GList *selection;

    list_model = list_view->details->model;

    file = nautilus_list_model_file_for_path (list_model, path);

    if (file == NULL)
    {
        /* This row is a label, not a file */
        return;
    }

    uri = nautilus_file_get_uri (file);
    selection = g_list_prepend (NULL, file);

    if (nautilus_tag_manager_file_is_favorite (list_view->details->tag_manager, uri))
    {
        nautilus_tag_manager_unstar_files (list_view->details->tag_manager,
                                           G_OBJECT (list_view),
                                           selection,
                                           NULL,
                                           list_view->details->favorite_cancellable);
    }
    else
    {
        nautilus_tag_manager_star_files (list_view->details->tag_manager,
                                         G_OBJECT (list_view),
                                         selection,
                                         NULL,
                                         list_view->details->favorite_cancellable);
    }

    nautilus_file_list_free (selection);
}

static gboolean
button_press_callback (GtkWidget      *widget,
                       GdkEventButton *event,
                       gpointer        callback_data)
{
    NautilusListView *view;
    GtkTreeView *tree_view;
    GtkTreePath *path;
    GtkTreeSelection *selection;
    GtkWidgetClass *tree_view_class;
    gint64 current_time;
    static gint64 last_click_time = 0;
    static int click_count = 0;
    int double_click_time;
    gboolean call_parent, on_expander, show_expanders;
    gboolean is_simple_click, path_selected;
    NautilusFile *file;

    view = NAUTILUS_LIST_VIEW (callback_data);
    tree_view = GTK_TREE_VIEW (widget);
    tree_view_class = GTK_WIDGET_GET_CLASS (tree_view);
    selection = gtk_tree_view_get_selection (tree_view);
    view->details->last_event_button_x = event->x;
    view->details->last_event_button_y = event->y;

    /* Don't handle extra mouse buttons here */
    if (event->button > 5)
    {
        return FALSE;
    }

    if (event->window != gtk_tree_view_get_bin_window (tree_view))
    {
        return FALSE;
    }

    nautilus_list_model_set_drag_view
        (NAUTILUS_LIST_MODEL (gtk_tree_view_get_model (tree_view)),
        tree_view,
        event->x, event->y);

    g_object_get (G_OBJECT (gtk_widget_get_settings (widget)),
                  "gtk-double-click-time", &double_click_time,
                  NULL);

    /* Determine click count */
    current_time = g_get_monotonic_time ();
    if (current_time - last_click_time < double_click_time * 1000)
    {
        click_count++;
    }
    else
    {
        click_count = 0;
    }

    /* Stash time for next compare */
    last_click_time = current_time;

    /* Ignore double click if we are in single click mode */
    if (get_click_policy () == NAUTILUS_CLICK_POLICY_SINGLE && click_count >= 2)
    {
        return TRUE;
    }

    view->details->ignore_button_release = FALSE;
    is_simple_click = ((event->button == 1 || event->button == 2) && (event->type == GDK_BUTTON_PRESS));

    /* No item at this position */
    if (!gtk_tree_view_get_path_at_pos (tree_view, event->x, event->y,
                                        &path, NULL, NULL, NULL))
    {
        if (is_simple_click)
        {
            g_clear_pointer (&view->details->double_click_path[1], gtk_tree_path_free);
            view->details->double_click_path[1] = view->details->double_click_path[0];
            view->details->double_click_path[0] = NULL;
        }

        /* Deselect if people click outside any row. It's OK to
         *  let default code run; it won't reselect anything. */
        gtk_tree_selection_unselect_all (gtk_tree_view_get_selection (tree_view));
        tree_view_class->button_press_event (widget, event);

        if (event->button == 3)
        {
            do_popup_menu (widget, view, (GdkEvent *) event);
        }

        return TRUE;
    }

    call_parent = TRUE;
    on_expander = FALSE;
    path_selected = gtk_tree_selection_path_is_selected (selection, path);
    show_expanders = g_settings_get_boolean (nautilus_list_view_preferences,
                                             NAUTILUS_PREFERENCES_LIST_VIEW_USE_TREE);

    if (show_expanders)
    {
        int expander_size, horizontal_separator;
        gtk_widget_style_get (widget,
                              "expander-size", &expander_size,
                              "horizontal-separator", &horizontal_separator,
                              NULL);
        /* TODO we should not hardcode this extra padding. It is
         * EXPANDER_EXTRA_PADDING from GtkTreeView.
         */
        expander_size += 4;
        on_expander = (event->x <= horizontal_separator / 2 +
                       gtk_tree_path_get_depth (path) * expander_size);
    }

    /* Keep track of path of last click so double clicks only happen
     * on the same item */
    if (is_simple_click)
    {
        g_clear_pointer (&view->details->double_click_path[1], gtk_tree_path_free);
        view->details->double_click_path[1] = view->details->double_click_path[0];
        view->details->double_click_path[0] = gtk_tree_path_copy (path);
    }

    if (event->type == GDK_2BUTTON_PRESS)
    {
        /* Double clicking does not trigger a D&D action. */
        view->details->drag_button = 0;

        /* NOTE: Activation can actually destroy the view if we're switching */
        if (!on_expander &&
            view->details->double_click_path[1] &&
            gtk_tree_path_compare (view->details->double_click_path[0], view->details->double_click_path[1]) == 0)
        {
            if ((event->button == 1) && button_event_modifies_selection (event))
            {
                file = nautilus_list_model_file_for_path (view->details->model, path);
                if (file != NULL)
                {
                    activate_selected_items_alternate (view, file, TRUE);
                    nautilus_file_unref (file);
                }
            }
            else
            {
                if ((event->button == 1 || event->button == 3))
                {
                    activate_selected_items (view);
                }
                else if (event->button == 2)
                {
                    activate_selected_items_alternate (view, NULL, TRUE);
                }
            }
        }
        else
        {
            tree_view_class->button_press_event (widget, event);
        }
    }
    else
    {
        /* We're going to filter out some situations where
         * we can't let the default code run because all
         * but one row would be would be deselected. We don't
         * want that; we want the right click menu or single
         * click to apply to everything that's currently selected.
         */
        if (event->button == 3 && path_selected)
        {
            call_parent = FALSE;
        }

        if ((event->button == 1 || event->button == 2) &&
            ((event->state & GDK_CONTROL_MASK) != 0 || (event->state & GDK_SHIFT_MASK) == 0))
        {
            view->details->row_selected_on_button_down = path_selected;

            if (path_selected)
            {
                call_parent = on_expander;
                view->details->ignore_button_release = on_expander;
            }
            else if ((event->state & GDK_CONTROL_MASK) != 0)
            {
                GList *selected_rows, *l;

                call_parent = FALSE;
                if ((event->state & GDK_SHIFT_MASK) != 0)
                {
                    GtkTreePath *cursor;
                    gtk_tree_view_get_cursor (tree_view, &cursor, NULL);
                    if (cursor != NULL)
                    {
                        gtk_tree_selection_select_range (selection, cursor, path);
                    }
                    else
                    {
                        gtk_tree_selection_select_path (selection, path);
                    }
                }
                else
                {
                    gtk_tree_selection_select_path (selection, path);
                }
                selected_rows = gtk_tree_selection_get_selected_rows (selection, NULL);

                /* This unselects everything */
                gtk_tree_view_set_cursor (tree_view, path, NULL, FALSE);

                /* So select it again */
                for (l = selected_rows; l != NULL; l = l->next)
                {
                    gtk_tree_selection_select_path (selection, l->data);
                }
                g_list_free_full (selected_rows, (GDestroyNotify) gtk_tree_path_free);
            }
            else
            {
                view->details->ignore_button_release = on_expander;
            }
        }

        if (call_parent)
        {
            g_signal_handlers_block_by_func (tree_view, row_activated_callback, view);
            tree_view_class->button_press_event (widget, event);
            g_signal_handlers_unblock_by_func (tree_view, row_activated_callback, view);
        }
        else if (path_selected)
        {
            gtk_widget_grab_focus (widget);
        }

        if (is_simple_click && !on_expander)
        {
            view->details->drag_started = FALSE;
            view->details->drag_button = event->button;
            view->details->drag_x = event->x;
            view->details->drag_y = event->y;
        }

        if (event->button == 3)
        {
            do_popup_menu (widget, view, (GdkEvent *) event);
        }
    }

    if (is_simple_click)
    {
        GtkTreeViewColumn *column = NULL;
        gdouble cell_middle_x;

        gtk_tree_view_get_path_at_pos (GTK_TREE_VIEW (view->details->tree_view),
                                       event->x,
                                       event->y,
                                       NULL,
                                       &column,
                                       NULL,
                                       NULL);

        if (g_strcmp0 (gtk_tree_view_column_get_title (column), "Star") == 0)
        {
            cell_middle_x = gtk_tree_view_column_get_width (column) / 2 +
                            gtk_tree_view_column_get_x_offset (column);

            if (event->x > cell_middle_x - 10 &&
                event->x < cell_middle_x + 10)
            {
                on_star_cell_renderer_clicked (path, view);
            }
        }
    }

    gtk_tree_path_free (path);

    /* We chained to the default handler in this method, so never
     * let the default handler run */
    return TRUE;
}

static gboolean
button_release_callback (GtkWidget      *widget,
                         GdkEventButton *event,
                         gpointer        callback_data)
{
    NautilusListView *view;

    view = NAUTILUS_LIST_VIEW (callback_data);

    if (event->button == view->details->drag_button)
    {
        view->details->drag_button = 0;
        if (!view->details->drag_started &&
            !view->details->ignore_button_release)
        {
            nautilus_list_view_did_not_drag (view, event);
        }
    }
    return FALSE;
}

static gboolean
popup_menu_callback (GtkWidget *widget,
                     gpointer   callback_data)
{
    NautilusListView *view;

    view = NAUTILUS_LIST_VIEW (callback_data);

    do_popup_menu (widget, view, NULL);

    return TRUE;
}

static void
subdirectory_done_loading_callback (NautilusDirectory *directory,
                                    NautilusListView  *view)
{
    nautilus_list_model_subdirectory_done_loading (view->details->model, directory);
}

static void
row_expanded_callback (GtkTreeView *treeview,
                       GtkTreeIter *iter,
                       GtkTreePath *path,
                       gpointer     callback_data)
{
    NautilusListView *view;
    NautilusDirectory *directory;
    char *uri;

    view = NAUTILUS_LIST_VIEW (callback_data);

    if (!nautilus_list_model_load_subdirectory (view->details->model, path, &directory))
    {
        return;
    }

    uri = nautilus_directory_get_uri (directory);
    DEBUG ("Row expaded callback for uri %s", uri);
    g_free (uri);

    nautilus_files_view_add_subdirectory (NAUTILUS_FILES_VIEW (view), directory);

    if (nautilus_directory_are_all_files_seen (directory))
    {
        nautilus_list_model_subdirectory_done_loading (view->details->model,
                                                       directory);
    }
    else
    {
        g_signal_connect_object (directory, "done-loading",
                                 G_CALLBACK (subdirectory_done_loading_callback),
                                 view, 0);
    }

    nautilus_directory_unref (directory);
}

typedef struct
{
    NautilusFile *file;
    NautilusDirectory *directory;
    NautilusListView *view;
} UnloadDelayData;

static void
unload_delay_data_free (UnloadDelayData *unload_data)
{
    if (unload_data->view != NULL)
    {
        g_object_remove_weak_pointer (G_OBJECT (unload_data->view),
                                      (gpointer *) &unload_data->view);
    }

    nautilus_directory_unref (unload_data->directory);
    nautilus_file_unref (unload_data->file);

    g_slice_free (UnloadDelayData, unload_data);
}

static UnloadDelayData *
unload_delay_data_new (NautilusFile      *file,
                       NautilusDirectory *parent_directory,
                       NautilusListView  *view)
{
    UnloadDelayData *unload_data;

    unload_data = g_slice_new0 (UnloadDelayData);
    unload_data->view = view;
    unload_data->file = nautilus_file_ref (file);
    unload_data->directory = nautilus_directory_ref (parent_directory);

    g_object_add_weak_pointer (G_OBJECT (unload_data->view),
                               (gpointer *) &unload_data->view);

    return unload_data;
}

static gboolean
unload_file_timeout (gpointer data)
{
    UnloadDelayData *unload_data = data;
    GtkTreeIter iter;
    NautilusListModel *model;
    GtkTreePath *path;

    if (unload_data->view == NULL)
    {
        goto out;
    }

    model = unload_data->view->details->model;
    if (nautilus_list_model_get_tree_iter_from_file (model,
                                                     unload_data->file,
                                                     unload_data->directory,
                                                     &iter))
    {
        path = gtk_tree_model_get_path (GTK_TREE_MODEL (model), &iter);
        if (!gtk_tree_view_row_expanded (unload_data->view->details->tree_view,
                                         path))
        {
            nautilus_list_model_unload_subdirectory (model, &iter);
        }
        gtk_tree_path_free (path);
    }

out:
    unload_delay_data_free (unload_data);
    return FALSE;
}

static void
row_collapsed_callback (GtkTreeView *treeview,
                        GtkTreeIter *iter,
                        GtkTreePath *path,
                        gpointer     callback_data)
{
    NautilusListView *view;
    NautilusFile *file;
    NautilusDirectory *directory;
    GtkTreeIter parent;
    UnloadDelayData *unload_data;
    GtkTreeModel *model;
    char *uri;

    view = NAUTILUS_LIST_VIEW (callback_data);
    model = GTK_TREE_MODEL (view->details->model);

    gtk_tree_model_get (model, iter,
                        NAUTILUS_LIST_MODEL_FILE_COLUMN, &file,
                        -1);

    uri = nautilus_file_get_uri (file);
    DEBUG ("Row collapsed callback for uri %s", uri);
    g_free (uri);

    directory = NULL;
    if (gtk_tree_model_iter_parent (model, &parent, iter))
    {
        gtk_tree_model_get (model, &parent,
                            NAUTILUS_LIST_MODEL_SUBDIRECTORY_COLUMN, &directory,
                            -1);
    }

    unload_data = unload_delay_data_new (file, directory, view);
    g_timeout_add_seconds (COLLAPSE_TO_UNLOAD_DELAY,
                           unload_file_timeout,
                           unload_data);

    nautilus_file_unref (file);
    nautilus_directory_unref (directory);
}

static void
subdirectory_unloaded_callback (NautilusListModel *model,
                                NautilusDirectory *directory,
                                gpointer           callback_data)
{
    NautilusListView *view;

    g_return_if_fail (NAUTILUS_IS_LIST_MODEL (model));
    g_return_if_fail (NAUTILUS_IS_DIRECTORY (directory));

    view = NAUTILUS_LIST_VIEW (callback_data);

    g_signal_handlers_disconnect_by_func (directory,
                                          G_CALLBACK (subdirectory_done_loading_callback),
                                          view);
    nautilus_files_view_remove_subdirectory (NAUTILUS_FILES_VIEW (view), directory);
}

static gboolean
key_press_callback (GtkWidget   *widget,
                    GdkEventKey *event,
                    gpointer     callback_data)
{
    NautilusFilesView *view;
    gboolean handled;
    GtkTreeView *tree_view;
    GtkTreePath *path;

    tree_view = GTK_TREE_VIEW (widget);

    view = NAUTILUS_FILES_VIEW (callback_data);
    handled = FALSE;

    NAUTILUS_LIST_VIEW (view)->details->last_event_button_x = -1;
    NAUTILUS_LIST_VIEW (view)->details->last_event_button_y = -1;

    switch (event->keyval)
    {
        case GDK_KEY_F10:
        {
            if (event->state & GDK_CONTROL_MASK)
            {
                nautilus_files_view_pop_up_background_context_menu (view, NULL);
                handled = TRUE;
            }
        }
        break;

        case GDK_KEY_Right:
        {
            gtk_tree_view_get_cursor (tree_view, &path, NULL);
            if (path)
            {
                gtk_tree_view_expand_row (tree_view, path, FALSE);
                gtk_tree_path_free (path);
            }
            handled = TRUE;
        }
        break;

        case GDK_KEY_Left:
        {
            gtk_tree_view_get_cursor (tree_view, &path, NULL);
            if (path)
            {
                if (!gtk_tree_view_collapse_row (tree_view, path))
                {
                    /* if the row is already collapsed or doesn't have any children,
                     * jump to the parent row instead.
                     */
                    if ((gtk_tree_path_get_depth (path) > 1) && gtk_tree_path_up (path))
                    {
                        gtk_tree_view_set_cursor (tree_view, path, NULL, FALSE);
                    }
                }

                gtk_tree_path_free (path);
            }
            handled = TRUE;
        }
        break;

        case GDK_KEY_space:
        {
            if (event->state & GDK_CONTROL_MASK)
            {
                handled = FALSE;
                break;
            }
            if (!gtk_widget_has_focus (GTK_WIDGET (NAUTILUS_LIST_VIEW (view)->details->tree_view)))
            {
                handled = FALSE;
                break;
            }
            if ((event->state & GDK_SHIFT_MASK) != 0)
            {
                activate_selected_items_alternate (NAUTILUS_LIST_VIEW (view), NULL, TRUE);
            }
            else
            {
                preview_selected_items (NAUTILUS_LIST_VIEW (view));
            }
            handled = TRUE;
        }
        break;

        case GDK_KEY_v:
        {
            /* Eat Control + v to not enable type ahead */
            if ((event->state & GDK_CONTROL_MASK) != 0)
            {
                handled = TRUE;
            }
        }
        break;

        default:
            handled = FALSE;
    }

    return handled;
}

static gboolean
test_expand_row_callback (GtkTreeView *tree_view,
                          GtkTreeIter *iter,
                          GtkTreePath *path,
                          gboolean     user_data)
{
    return !g_settings_get_boolean (nautilus_list_view_preferences,
                                    NAUTILUS_PREFERENCES_LIST_VIEW_USE_TREE);
}

static void
nautilus_list_view_reveal_selection (NautilusFilesView *view)
{
    GList *selection;

    g_return_if_fail (NAUTILUS_IS_LIST_VIEW (view));

    selection = nautilus_view_get_selection (NAUTILUS_VIEW (view));

    /* Make sure at least one of the selected items is scrolled into view */
    if (selection != NULL)
    {
        NautilusListView *list_view;
        NautilusFile *file;
        GtkTreeIter iter;
        GtkTreePath *path;

        list_view = NAUTILUS_LIST_VIEW (view);
        file = selection->data;
        if (nautilus_list_model_get_first_iter_for_file (list_view->details->model, file, &iter))
        {
            path = gtk_tree_model_get_path (GTK_TREE_MODEL (list_view->details->model), &iter);

            gtk_tree_view_scroll_to_cell (list_view->details->tree_view, path, NULL, FALSE, 0.0, 0.0);

            gtk_tree_path_free (path);
        }
    }

    nautilus_file_list_free (selection);
}

static gboolean
sort_criterion_changes_due_to_user (GtkTreeView *tree_view)
{
    GList *columns, *p;
    GtkTreeViewColumn *column;
    GSignalInvocationHint *ihint;
    gboolean ret;

    ret = FALSE;

    columns = gtk_tree_view_get_columns (tree_view);
    for (p = columns; p != NULL; p = p->next)
    {
        column = p->data;
        ihint = g_signal_get_invocation_hint (column);
        if (ihint != NULL)
        {
            ret = TRUE;
            break;
        }
    }
    g_list_free (columns);

    return ret;
}

static void
sort_column_changed_callback (GtkTreeSortable  *sortable,
                              NautilusListView *view)
{
    NautilusFile *file;
    gint sort_column_id, default_sort_column_id;
    GtkSortType reversed;
    GQuark sort_attr, default_sort_attr;
    char *reversed_attr, *default_reversed_attr;
    gboolean default_sort_reversed;

    file = nautilus_files_view_get_directory_as_file (NAUTILUS_FILES_VIEW (view));

    gtk_tree_sortable_get_sort_column_id (sortable, &sort_column_id, &reversed);
    sort_attr = nautilus_list_model_get_attribute_from_sort_column_id (view->details->model, sort_column_id);

    default_sort_column_id = nautilus_list_model_get_sort_column_id_from_attribute (view->details->model,
                                                                                    g_quark_from_string (get_default_sort_order (file, &default_sort_reversed)));
    default_sort_attr = nautilus_list_model_get_attribute_from_sort_column_id (view->details->model, default_sort_column_id);
    nautilus_file_set_metadata (file, NAUTILUS_METADATA_KEY_LIST_VIEW_SORT_COLUMN,
                                g_quark_to_string (default_sort_attr), g_quark_to_string (sort_attr));

    default_reversed_attr = (default_sort_reversed ? "true" : "false");

    if (view->details->last_sort_attr != sort_attr &&
        sort_criterion_changes_due_to_user (view->details->tree_view))
    {
        /* at this point, the sort order is always GTK_SORT_ASCENDING, if the sort column ID
         * switched. Invert the sort order, if it's the default criterion with a reversed preference,
         * or if it makes sense for the attribute (i.e. date). */
        if (sort_attr == default_sort_attr)
        {
            /* use value from preferences */
            reversed = g_settings_get_boolean (nautilus_preferences,
                                               NAUTILUS_PREFERENCES_DEFAULT_SORT_IN_REVERSE_ORDER);
        }
        else
        {
            reversed = nautilus_file_is_date_sort_attribute_q (sort_attr);
        }

        if (reversed)
        {
            g_signal_handlers_block_by_func (sortable, sort_column_changed_callback, view);
            gtk_tree_sortable_set_sort_column_id (GTK_TREE_SORTABLE (view->details->model),
                                                  sort_column_id,
                                                  GTK_SORT_DESCENDING);
            g_signal_handlers_unblock_by_func (sortable, sort_column_changed_callback, view);
        }
    }


    reversed_attr = (reversed ? "true" : "false");
    nautilus_file_set_metadata (file, NAUTILUS_METADATA_KEY_LIST_VIEW_SORT_REVERSED,
                                default_reversed_attr, reversed_attr);

    /* Make sure selected item(s) is visible after sort */
    nautilus_list_view_reveal_selection (NAUTILUS_FILES_VIEW (view));

    view->details->last_sort_attr = sort_attr;
}

static char *
get_root_uri_callback (NautilusTreeViewDragDest *dest,
                       gpointer                  user_data)
{
    NautilusListView *view;

    view = NAUTILUS_LIST_VIEW (user_data);

    return nautilus_files_view_get_uri (NAUTILUS_FILES_VIEW (view));
}

static NautilusFile *
get_file_for_path_callback (NautilusTreeViewDragDest *dest,
                            GtkTreePath              *path,
                            gpointer                  user_data)
{
    NautilusListView *view;

    view = NAUTILUS_LIST_VIEW (user_data);

    return nautilus_list_model_file_for_path (view->details->model, path);
}

/* Handles an URL received from Mozilla */
static void
list_view_handle_netscape_url (NautilusTreeViewDragDest *dest,
                               const char               *encoded_url,
                               const char               *target_uri,
                               GdkDragAction             action,
                               NautilusListView         *view)
{
    nautilus_files_view_handle_netscape_url_drop (NAUTILUS_FILES_VIEW (view),
                                                  encoded_url, target_uri, action);
}

static void
list_view_handle_uri_list (NautilusTreeViewDragDest *dest,
                           const char               *item_uris,
                           const char               *target_uri,
                           GdkDragAction             action,
                           NautilusListView         *view)
{
    nautilus_files_view_handle_uri_list_drop (NAUTILUS_FILES_VIEW (view),
                                              item_uris, target_uri, action);
}

static void
list_view_handle_text (NautilusTreeViewDragDest *dest,
                       const char               *text,
                       const char               *target_uri,
                       GdkDragAction             action,
                       NautilusListView         *view)
{
    nautilus_files_view_handle_text_drop (NAUTILUS_FILES_VIEW (view),
                                          text, target_uri, action);
}

static void
list_view_handle_raw (NautilusTreeViewDragDest *dest,
                      const char               *raw_data,
                      int                       length,
                      const char               *target_uri,
                      const char               *direct_save_uri,
                      GdkDragAction             action,
                      NautilusListView         *view)
{
    nautilus_files_view_handle_raw_drop (NAUTILUS_FILES_VIEW (view),
                                         raw_data, length, target_uri, direct_save_uri,
                                         action);
}

static void
list_view_handle_hover (NautilusTreeViewDragDest *dest,
                        const char               *target_uri,
                        NautilusListView         *view)
{
    nautilus_files_view_handle_hover (NAUTILUS_FILES_VIEW (view), target_uri);
}

static void
move_copy_items_callback (NautilusTreeViewDragDest *dest,
                          const GList              *item_uris,
                          const char               *target_uri,
                          guint                     action,
                          gpointer                  user_data)
{
    NautilusFilesView *view = user_data;

    nautilus_clipboard_clear_if_colliding_uris (GTK_WIDGET (view),
                                                item_uris);
    nautilus_files_view_move_copy_items (view,
                                         item_uris,
                                         target_uri,
                                         action);
}

static void
column_header_menu_toggled (GtkCheckMenuItem *menu_item,
                            NautilusListView *list_view)
{
    NautilusFile *file;
    char **visible_columns;
    char **column_order;
    const char *column;
    GList *list = NULL;
    GList *l;
    int i;

    file = nautilus_files_view_get_directory_as_file (NAUTILUS_FILES_VIEW (list_view));
    visible_columns = get_visible_columns (list_view);
    column_order = get_column_order (list_view);
    column = g_object_get_data (G_OBJECT (menu_item), "column-name");

    for (i = 0; visible_columns[i] != NULL; ++i)
    {
        list = g_list_prepend (list, visible_columns[i]);
    }

    if (gtk_check_menu_item_get_active (menu_item))
    {
        list = g_list_prepend (list, g_strdup (column));
    }
    else
    {
        l = g_list_find_custom (list, column, (GCompareFunc) g_strcmp0);
        list = g_list_delete_link (list, l);
    }

    list = g_list_reverse (list);
    nautilus_file_set_metadata_list (file,
                                     NAUTILUS_METADATA_KEY_LIST_VIEW_VISIBLE_COLUMNS,
                                     list);

    g_free (visible_columns);

    visible_columns = g_new0 (char *, g_list_length (list) + 1);
    for (i = 0, l = list; l != NULL; ++i, l = l->next)
    {
        visible_columns[i] = l->data;
    }

    /* set view values ourselves, as new metadata could not have been
     * updated yet.
     */
    apply_columns_settings (list_view, column_order, visible_columns);

    g_list_free (list);
    g_strfreev (column_order);
    g_strfreev (visible_columns);
}

static void
column_header_menu_use_default (GtkMenuItem      *menu_item,
                                NautilusListView *list_view)
{
    NautilusFile *file;
    char **default_columns;
    char **default_order;

    file = nautilus_files_view_get_directory_as_file (NAUTILUS_FILES_VIEW (list_view));

    nautilus_file_set_metadata_list (file, NAUTILUS_METADATA_KEY_LIST_VIEW_COLUMN_ORDER, NULL);
    nautilus_file_set_metadata_list (file, NAUTILUS_METADATA_KEY_LIST_VIEW_VISIBLE_COLUMNS, NULL);

    default_columns = get_default_visible_columns (list_view);
    default_order = get_default_column_order (list_view);

    /* set view values ourselves, as new metadata could not have been
     * updated yet.
     */
    apply_columns_settings (list_view, default_order, default_columns);

    g_strfreev (default_columns);
    g_strfreev (default_order);
}

static gboolean
column_header_clicked (GtkWidget        *column_button,
                       GdkEventButton   *event,
                       NautilusListView *list_view)
{
    NautilusFile *file;
    char **visible_columns;
    char **column_order;
    GList *all_columns;
    GHashTable *visible_columns_hash;
    int i;
    GList *l;
    GtkWidget *menu;
    GtkWidget *menu_item;

    if (event->button != GDK_BUTTON_SECONDARY)
    {
        return FALSE;
    }

    file = nautilus_files_view_get_directory_as_file (NAUTILUS_FILES_VIEW (list_view));

    visible_columns = get_visible_columns (list_view);
    column_order = get_column_order (list_view);

    all_columns = nautilus_get_columns_for_file (file);
    all_columns = nautilus_sort_columns (all_columns, column_order);

    /* hash table to lookup if a given column should be visible */
    visible_columns_hash = g_hash_table_new_full (g_str_hash,
                                                  g_str_equal,
                                                  (GDestroyNotify) g_free,
                                                  (GDestroyNotify) g_free);
    /* always show name column */
    g_hash_table_insert (visible_columns_hash, g_strdup ("name"), g_strdup ("name"));
    if (visible_columns != NULL)
    {
        for (i = 0; visible_columns[i] != NULL; ++i)
        {
            g_hash_table_insert (visible_columns_hash,
                                 g_ascii_strdown (visible_columns[i], -1),
                                 g_ascii_strdown (visible_columns[i], -1));
        }
    }

    menu = gtk_menu_new ();

    for (l = all_columns; l != NULL; l = l->next)
    {
        char *name;
        char *label;
        char *lowercase;

        g_object_get (G_OBJECT (l->data),
                      "name", &name,
                      "label", &label,
                      NULL);
        lowercase = g_ascii_strdown (name, -1);

        menu_item = gtk_check_menu_item_new_with_label (label);
        gtk_menu_shell_append (GTK_MENU_SHELL (menu), menu_item);

        g_object_set_data_full (G_OBJECT (menu_item),
                                "column-name", name, g_free);

        /* name is always visible */
        if (strcmp (lowercase, "name") == 0)
        {
            gtk_widget_set_sensitive (menu_item, FALSE);
        }

        if (g_hash_table_lookup (visible_columns_hash, lowercase) != NULL)
        {
            gtk_check_menu_item_set_active (GTK_CHECK_MENU_ITEM (menu_item),
                                            TRUE);
        }

        g_signal_connect (menu_item,
                          "toggled",
                          G_CALLBACK (column_header_menu_toggled),
                          list_view);

        g_free (lowercase);
        g_free (label);
    }

    menu_item = gtk_separator_menu_item_new ();
    gtk_menu_shell_append (GTK_MENU_SHELL (menu), menu_item);

    menu_item = gtk_menu_item_new_with_label (_("Use Default"));
    gtk_menu_shell_append (GTK_MENU_SHELL (menu), menu_item);

    g_signal_connect (menu_item,
                      "activate",
                      G_CALLBACK (column_header_menu_use_default),
                      list_view);

    gtk_widget_show_all (menu);
    gtk_menu_popup_at_pointer (GTK_MENU (menu), (GdkEvent *) event);

    g_hash_table_destroy (visible_columns_hash);
    nautilus_column_list_free (all_columns);
    g_strfreev (column_order);
    g_strfreev (visible_columns);

    return TRUE;
}

static void
apply_columns_settings (NautilusListView  *list_view,
                        char             **column_order,
                        char             **visible_columns)
{
    GList *all_columns;
    NautilusFile *file;
    GList *old_view_columns, *view_columns;
    GHashTable *visible_columns_hash;
    GtkTreeViewColumn *prev_view_column;
    GList *l;
    int i;

    file = nautilus_files_view_get_directory_as_file (NAUTILUS_FILES_VIEW (list_view));

    /* prepare ordered list of view columns using column_order and visible_columns */
    view_columns = NULL;

    all_columns = nautilus_get_columns_for_file (file);
    all_columns = nautilus_sort_columns (all_columns, column_order);

    /* hash table to lookup if a given column should be visible */
    visible_columns_hash = g_hash_table_new_full (g_str_hash,
                                                  g_str_equal,
                                                  (GDestroyNotify) g_free,
                                                  (GDestroyNotify) g_free);
    /* always show name column */
    g_hash_table_insert (visible_columns_hash, g_strdup ("name"), g_strdup ("name"));
    if (visible_columns != NULL)
    {
        for (i = 0; visible_columns[i] != NULL; ++i)
        {
            g_hash_table_insert (visible_columns_hash,
                                 g_ascii_strdown (visible_columns[i], -1),
                                 g_ascii_strdown (visible_columns[i], -1));
        }
    }

    for (l = all_columns; l != NULL; l = l->next)
    {
        char *name;
        char *lowercase;

        g_object_get (G_OBJECT (l->data), "name", &name, NULL);
        lowercase = g_ascii_strdown (name, -1);

        if (g_hash_table_lookup (visible_columns_hash, lowercase) != NULL)
        {
            GtkTreeViewColumn *view_column;

            view_column = g_hash_table_lookup (list_view->details->columns, name);
            if (view_column != NULL)
            {
                view_columns = g_list_prepend (view_columns, view_column);
            }
        }

        g_free (name);
        g_free (lowercase);
    }

    g_hash_table_destroy (visible_columns_hash);
    nautilus_column_list_free (all_columns);

    view_columns = g_list_reverse (view_columns);

    /* hide columns that are not present in the configuration */
    old_view_columns = gtk_tree_view_get_columns (list_view->details->tree_view);
    for (l = old_view_columns; l != NULL; l = l->next)
    {
        if (g_list_find (view_columns, l->data) == NULL)
        {
            gtk_tree_view_column_set_visible (l->data, FALSE);
        }
    }
    g_list_free (old_view_columns);

    /* show new columns from the configuration */
    for (l = view_columns; l != NULL; l = l->next)
    {
        gtk_tree_view_column_set_visible (l->data, TRUE);
    }

    /* place columns in the correct order */
    prev_view_column = NULL;
    for (l = view_columns; l != NULL; l = l->next)
    {
        gtk_tree_view_move_column_after (list_view->details->tree_view, l->data, prev_view_column);
        prev_view_column = l->data;
    }
    g_list_free (view_columns);
}

static void
favorite_cell_data_func (GtkTreeViewColumn *column,
                         GtkCellRenderer   *renderer,
                         GtkTreeModel      *model,
                         GtkTreeIter       *iter,
                         NautilusListView  *view)
{
    g_autofree gchar *text = NULL;
    g_autofree gchar *uri = NULL;
    NautilusFile *file;

    gtk_tree_model_get (model, iter,
                        view->details->file_name_column_num, &text,
                        -1);

    gtk_tree_model_get (GTK_TREE_MODEL (model),
                        iter,
                        NAUTILUS_LIST_MODEL_FILE_COLUMN, &file,
                        -1);

    if (file == NULL)
    {
        /* This row is a label, not a file */
        g_object_set (renderer,
                      "icon-name", NULL,
                      "mode", GTK_CELL_RENDERER_MODE_INERT,
                      NULL);
        return;
    }

    uri = nautilus_file_get_uri (file);

    if (nautilus_tag_manager_file_is_favorite (view->details->tag_manager, uri))
    {
        g_object_set (renderer,
                      "icon-name", "starred-symbolic",
                      NULL);
    }
    else
    {
        g_object_set (renderer,
                      "icon-name", "non-starred-symbolic",
                      NULL);

    }

    nautilus_file_unref (file);
}

static void
filename_cell_data_func (GtkTreeViewColumn *column,
                         GtkCellRenderer   *renderer,
                         GtkTreeModel      *model,
                         GtkTreeIter       *iter,
                         NautilusListView  *view)
{
    char *text;
    g_autofree gchar *escaped_text = NULL;
    g_autofree gchar *escaped_name = NULL;
    g_autofree gchar *replaced_text = NULL;
    GtkTreePath *path;
    PangoUnderline underline;
    GString *display_text;
    NautilusDirectory *directory;
    NautilusQuery *query = NULL;
    NautilusQuerySearchContent content;
    NautilusFile *file;
    const gchar *snippet;

    gtk_tree_model_get (model, iter,
                        view->details->file_name_column_num, &text,
                        -1);

    escaped_name = g_markup_escape_text (text, -1);
    display_text = g_string_new(escaped_name);

    directory = nautilus_files_view_get_model (NAUTILUS_FILES_VIEW (view));

    if (NAUTILUS_IS_SEARCH_DIRECTORY (directory))
    {
        query = nautilus_search_directory_get_query (NAUTILUS_SEARCH_DIRECTORY (directory));
    }

    if (query)
    {
        content = nautilus_query_get_search_content (query);
    }

    if (get_click_policy () == NAUTILUS_CLICK_POLICY_SINGLE)
    {
        path = gtk_tree_model_get_path (model, iter);

        if (view->details->hover_path == NULL ||
            gtk_tree_path_compare (path, view->details->hover_path))
        {
            underline = PANGO_UNDERLINE_NONE;
        }
        else
        {
            underline = PANGO_UNDERLINE_SINGLE;
        }

        gtk_tree_path_free (path);
    }
    else
    {
        underline = PANGO_UNDERLINE_NONE;
    }

    if (query && content == NAUTILUS_QUERY_SEARCH_CONTENT_FULL_TEXT)
    {
        gtk_tree_model_get (model, iter,
                            NAUTILUS_LIST_MODEL_FILE_COLUMN, &file,
                            -1);

        /* Rule out dummy row */
        if (file != NULL)
        {
            snippet = nautilus_file_get_search_fts_snippet (file);
            if (snippet)
            {
                replaced_text = g_regex_replace (view->details->regex,
                                                 snippet,
                                                 -1,
                                                 0,
                                                 " ",
                                                 G_REGEX_MATCH_NEWLINE_ANY,
                                                 NULL);

                escaped_text = g_markup_escape_text (replaced_text, -1);

                g_string_append_printf (display_text,
                                        " <small><span color='grey'><b>%s</b></span></small>",
                                        escaped_text);
            }
        }
        nautilus_file_unref (file);
    }

    g_object_set (G_OBJECT (renderer),
                  "markup", display_text->str,
                  "underline", underline,
                  NULL);

    g_free (text);
    g_string_free (display_text, TRUE);
}

static void
location_cell_data_func (GtkTreeViewColumn *column,
                         GtkCellRenderer   *renderer,
                         GtkTreeModel      *model,
                         GtkTreeIter       *iter,
                         NautilusListView  *view,
                         gboolean           show_trash_orig)
{
    NautilusDirectory *directory;
    GFile *home_location;
    NautilusFile *file;
    GFile *dir_location;
    GFile *base_location;
    gchar *where = NULL;

    directory = nautilus_files_view_get_model (NAUTILUS_FILES_VIEW (view));

    home_location = g_file_new_for_path (g_get_home_dir ());

    gtk_tree_model_get (model, iter,
                        NAUTILUS_LIST_MODEL_FILE_COLUMN, &file,
                        -1);

    /* The file might be NULL if we just toggled an expander
     * and we're still loading the subdirectory.
     */
    if (file == NULL)
    {
        return;
    }

    if (show_trash_orig && nautilus_file_is_in_trash (file))
    {
        NautilusFile *orig_file;

        orig_file = nautilus_file_get_trash_original_file (file);

        if (orig_file != NULL)
        {
            nautilus_file_unref (file);
            file = orig_file;
        }
    }

    if (!nautilus_file_is_in_recent (file))
    {
        dir_location = nautilus_file_get_parent_location (file);
    }
    else
    {
        GFile *activation_location;

        activation_location = nautilus_file_get_activation_location (file);
        dir_location = g_file_get_parent (activation_location);

        g_object_unref (activation_location);
    }

    if (!NAUTILUS_IS_SEARCH_DIRECTORY (directory))
    {
        base_location = g_object_ref (home_location);
    }
    else
    {
        NautilusQuery *query;
        NautilusFile *base;
        GFile *location;

        query = nautilus_search_directory_get_query (NAUTILUS_SEARCH_DIRECTORY (directory));
        location = nautilus_query_get_location (query);
        base = nautilus_file_get (location);

        if (!nautilus_file_is_in_recent (base))
        {
            base_location = nautilus_file_get_location (base);
        }
        else
        {
            base_location = g_object_ref (home_location);
        }

        nautilus_file_unref (base);
        g_object_unref (location);
        g_object_unref (query);
    }

    if (g_file_equal (base_location, dir_location))
    {
        /* Only occurs when search result is
         * a direct child of the base location
         */
        where = g_strdup ("");
    }
    else if (g_file_equal (home_location, dir_location))
    {
        where = g_strdup (_("Home"));
    }
    else if (g_file_has_prefix (dir_location, base_location))
    {
        gchar *relative_path;

        relative_path = g_file_get_relative_path (base_location, dir_location);
        where = g_filename_display_name (relative_path);

        g_free (relative_path);
    }
    else
    {
        where = g_file_get_path (dir_location);
    }

    g_object_set (G_OBJECT (renderer),
                  "text", where,
                  NULL);

    g_free (where);

    g_object_unref (base_location);
    g_object_unref (dir_location);
    nautilus_file_unref (file);
    g_object_unref (home_location);
}


static void
where_cell_data_func (GtkTreeViewColumn *column,
                      GtkCellRenderer   *renderer,
                      GtkTreeModel      *model,
                      GtkTreeIter       *iter,
                      NautilusListView  *view)
{
    location_cell_data_func (column, renderer, model, iter, view, FALSE);
}

static void
trash_orig_path_cell_data_func (GtkTreeViewColumn *column,
                                GtkCellRenderer   *renderer,
                                GtkTreeModel      *model,
                                GtkTreeIter       *iter,
                                NautilusListView  *view)
{
    location_cell_data_func (column, renderer, model, iter, view, TRUE);
}

#define SMALL_ZOOM_ICON_PADDING 0
#define STANDARD_ZOOM_ICON_PADDING 6
#define LARGE_ZOOM_ICON_PADDING 6
#define LARGER_ZOOM_ICON_PADDING 6

static gint
nautilus_list_view_get_icon_padding_for_zoom_level (NautilusListZoomLevel zoom_level)
{
    switch (zoom_level)
    {
        case NAUTILUS_LIST_ZOOM_LEVEL_SMALL:
        {
            return SMALL_ZOOM_ICON_PADDING;
        }

        case NAUTILUS_LIST_ZOOM_LEVEL_STANDARD:
        {
            return STANDARD_ZOOM_ICON_PADDING;
        }

        case NAUTILUS_LIST_ZOOM_LEVEL_LARGE:
        {
            return LARGE_ZOOM_ICON_PADDING;
        }

        case NAUTILUS_LIST_ZOOM_LEVEL_LARGER:
        {
            return LARGER_ZOOM_ICON_PADDING;
        }

        default:
            g_assert_not_reached ();
    }
}

static void
set_up_pixbuf_size (NautilusListView *view)
{
    int icon_size, icon_padding;

    /* Make all rows the same size. */
    icon_size = nautilus_list_model_get_icon_size_for_zoom_level (view->details->zoom_level);
    icon_padding = nautilus_list_view_get_icon_padding_for_zoom_level (view->details->zoom_level);
    gtk_cell_renderer_set_fixed_size (GTK_CELL_RENDERER (view->details->pixbuf_cell),
                                      -1, icon_size + 2 * icon_padding);

    /* FIXME: https://bugzilla.gnome.org/show_bug.cgi?id=641518 */
    gtk_tree_view_columns_autosize (view->details->tree_view);
}

static gint
get_icon_scale_callback (NautilusListModel *model,
                         NautilusListView  *view)
{
    return gtk_widget_get_scale_factor (GTK_WIDGET (view->details->tree_view));
}

static void
on_longpress_gesture_pressed_event (GtkGestureLongPress *gesture,
                                    gdouble              x,
                                    gdouble              y,
                                    gpointer             user_data)
{
    GdkEventSequence *event_sequence;
<<<<<<< HEAD
    GdkEvent *event;
=======
    const GdkEvent *event;
>>>>>>> 8e2804df
    NautilusListView *view = user_data;

    event_sequence = gtk_gesture_get_last_updated_sequence (GTK_GESTURE (gesture));
    if (event_sequence == NULL)
    {
        return;
    }

<<<<<<< HEAD
    event = (GdkEvent *) gtk_gesture_get_last_event (GTK_GESTURE (gesture), event_sequence);

    do_popup_menu (GTK_WIDGET (view->details->tree_view), view, event);
=======
    event = gtk_gesture_get_last_event (GTK_GESTURE (gesture), event_sequence);

    do_popup_menu (view->details->tree_view, view, (GdkEvent *) event);
>>>>>>> 8e2804df
}

static void
create_and_set_up_tree_view (NautilusListView *view)
{
    GtkCellRenderer *cell;
    GtkTreeViewColumn *column;
    AtkObject *atk_obj;
    GList *nautilus_columns;
    GList *l;
    gchar **default_column_order, **default_visible_columns;
    GtkWidget *content_widget;
    NautilusDirectory *directory = NULL;
    NautilusQuery *query = NULL;
    NautilusQuerySearchContent content;
    GtkGesture *longpress_gesture;

    content_widget = nautilus_files_view_get_content_widget (NAUTILUS_FILES_VIEW (view));
    view->details->tree_view = GTK_TREE_VIEW (gtk_tree_view_new ());
    view->details->columns = g_hash_table_new_full (g_str_hash,
                                                    g_str_equal,
                                                    (GDestroyNotify) g_free,
                                                    NULL);
    gtk_tree_view_set_enable_search (view->details->tree_view, FALSE);

    view->details->drag_dest =
        nautilus_tree_view_drag_dest_new (view->details->tree_view);

    g_signal_connect_object (view->details->drag_dest,
                             "get-root-uri",
                             G_CALLBACK (get_root_uri_callback),
                             view, 0);
    g_signal_connect_object (view->details->drag_dest,
                             "get-file-for-path",
                             G_CALLBACK (get_file_for_path_callback),
                             view, 0);
    g_signal_connect_object (view->details->drag_dest,
                             "move-copy-items",
                             G_CALLBACK (move_copy_items_callback),
                             view, 0);
    g_signal_connect_object (view->details->drag_dest, "handle-netscape-url",
                             G_CALLBACK (list_view_handle_netscape_url), view, 0);
    g_signal_connect_object (view->details->drag_dest, "handle-uri-list",
                             G_CALLBACK (list_view_handle_uri_list), view, 0);
    g_signal_connect_object (view->details->drag_dest, "handle-text",
                             G_CALLBACK (list_view_handle_text), view, 0);
    g_signal_connect_object (view->details->drag_dest, "handle-raw",
                             G_CALLBACK (list_view_handle_raw), view, 0);
    g_signal_connect_object (view->details->drag_dest, "handle-hover",
                             G_CALLBACK (list_view_handle_hover), view, 0);

    g_signal_connect_object (gtk_tree_view_get_selection (view->details->tree_view),
                             "changed",
                             G_CALLBACK (list_selection_changed_callback), view, 0);

    g_signal_connect_object (view->details->tree_view, "motion-notify-event",
                             G_CALLBACK (motion_notify_callback), view, 0);
    g_signal_connect_object (view->details->tree_view, "enter-notify-event",
                             G_CALLBACK (enter_notify_callback), view, 0);
    g_signal_connect_object (view->details->tree_view, "leave-notify-event",
                             G_CALLBACK (leave_notify_callback), view, 0);
    g_signal_connect_object (view->details->tree_view, "button-press-event",
                             G_CALLBACK (button_press_callback), view, 0);
    g_signal_connect_object (view->details->tree_view, "button-release-event",
                             G_CALLBACK (button_release_callback), view, 0);
    g_signal_connect_object (view->details->tree_view, "key-press-event",
                             G_CALLBACK (key_press_callback), view, 0);
    g_signal_connect_object (view->details->tree_view, "test-expand-row",
                             G_CALLBACK (test_expand_row_callback), view, 0);
    g_signal_connect_object (view->details->tree_view, "popup-menu",
                             G_CALLBACK (popup_menu_callback), view, 0);
    g_signal_connect_object (view->details->tree_view, "row-expanded",
                             G_CALLBACK (row_expanded_callback), view, 0);
    g_signal_connect_object (view->details->tree_view, "row-collapsed",
                             G_CALLBACK (row_collapsed_callback), view, 0);
    g_signal_connect_object (view->details->tree_view, "row-activated",
                             G_CALLBACK (row_activated_callback), view, 0);

    view->details->model = g_object_new (NAUTILUS_TYPE_LIST_MODEL, NULL);
    gtk_tree_view_set_model (view->details->tree_view, GTK_TREE_MODEL (view->details->model));
    /* Need the model for the dnd drop icon "accept" change */
    nautilus_list_model_set_drag_view (NAUTILUS_LIST_MODEL (view->details->model),
                                       view->details->tree_view, 0, 0);

    g_signal_connect_object (view->details->model, "sort-column-changed",
                             G_CALLBACK (sort_column_changed_callback), view, 0);

    g_signal_connect_object (view->details->model, "subdirectory-unloaded",
                             G_CALLBACK (subdirectory_unloaded_callback), view, 0);

    g_signal_connect_object (view->details->model, "get-icon-scale",
                             G_CALLBACK (get_icon_scale_callback), view, 0);

    longpress_gesture = gtk_gesture_long_press_new (GTK_WIDGET (content_widget));
<<<<<<< HEAD
    gtk_event_controller_set_propagation_phase (GTK_EVENT_CONTROLLER (longpress_gesture),
                                                GTK_PHASE_CAPTURE);
    gtk_gesture_single_set_touch_only (GTK_GESTURE_SINGLE (longpress_gesture),
                                       TRUE);
    g_signal_connect (longpress_gesture,
                      "pressed",
                      (GCallback) on_longpress_gesture_pressed_event,
                      view);
=======
    gtk_event_controller_set_propagation_phase (GTK_EVENT_CONTROLLER (longpress_gesture), GTK_PHASE_CAPTURE);
    gtk_gesture_single_set_touch_only (GTK_GESTURE_SINGLE (longpress_gesture), TRUE);
    g_signal_connect (longpress_gesture, "pressed",
                      (GCallback) on_longpress_gesture_pressed_event, view);
>>>>>>> 8e2804df

    gtk_tree_selection_set_mode (gtk_tree_view_get_selection (view->details->tree_view), GTK_SELECTION_MULTIPLE);

    g_settings_bind (nautilus_list_view_preferences, NAUTILUS_PREFERENCES_LIST_VIEW_USE_TREE,
                     view->details->tree_view, "show-expanders",
                     G_SETTINGS_BIND_DEFAULT);

    nautilus_columns = nautilus_get_all_columns ();

    for (l = nautilus_columns; l != NULL; l = l->next)
    {
        NautilusColumn *nautilus_column;
        int column_num;
        char *name;
        char *label;
        float xalign;
        GtkSortType sort_order;

        nautilus_column = NAUTILUS_COLUMN (l->data);

        g_object_get (nautilus_column,
                      "name", &name,
                      "label", &label,
                      "xalign", &xalign,
                      "default-sort-order", &sort_order,
                      NULL);

        column_num = nautilus_list_model_add_column (view->details->model,
                                                     nautilus_column);

        /* Created the name column specially, because it
         * has the icon in it.*/
        if (!strcmp (name, "name"))
        {
            /* Create the file name column */
            view->details->file_name_column = gtk_tree_view_column_new ();
            gtk_tree_view_append_column (view->details->tree_view,
                                         view->details->file_name_column);
            view->details->file_name_column_num = column_num;

            g_hash_table_insert (view->details->columns,
                                 g_strdup ("name"),
                                 view->details->file_name_column);

            g_signal_connect (gtk_tree_view_column_get_button (view->details->file_name_column),
                              "button-press-event",
                              G_CALLBACK (column_header_clicked),
                              view);

            gtk_tree_view_set_search_column (view->details->tree_view, column_num);

            gtk_tree_view_column_set_sort_column_id (view->details->file_name_column, column_num);
            gtk_tree_view_column_set_title (view->details->file_name_column, _("Name"));
            gtk_tree_view_column_set_resizable (view->details->file_name_column, TRUE);
            gtk_tree_view_column_set_expand (view->details->file_name_column, TRUE);

            /* Initial padding */
            cell = gtk_cell_renderer_text_new ();
            gtk_tree_view_column_pack_start (view->details->file_name_column, cell, FALSE);
            g_object_set (cell, "xpad", 6, NULL);
            g_settings_bind (nautilus_list_view_preferences, NAUTILUS_PREFERENCES_LIST_VIEW_USE_TREE,
                             cell, "visible",
                             G_SETTINGS_BIND_INVERT_BOOLEAN | G_SETTINGS_BIND_GET);

            /* File icon */
            cell = gtk_cell_renderer_pixbuf_new ();
            view->details->pixbuf_cell = (GtkCellRendererPixbuf *) cell;
            set_up_pixbuf_size (view);

            gtk_tree_view_column_pack_start (view->details->file_name_column, cell, FALSE);
            gtk_tree_view_column_set_attributes (view->details->file_name_column,
                                                 cell,
                                                 "surface", nautilus_list_model_get_column_id_from_zoom_level (view->details->zoom_level),
                                                 NULL);

            cell = gtk_cell_renderer_text_new ();
            view->details->file_name_cell = (GtkCellRendererText *) cell;
            g_object_set (cell,
                          "ellipsize", PANGO_ELLIPSIZE_END,
                          "single-paragraph-mode", FALSE,
                          "width-chars", 30,
                          "xpad", 5,
                          NULL);

            directory = nautilus_files_view_get_model (NAUTILUS_FILES_VIEW (view));
            if (NAUTILUS_IS_SEARCH_DIRECTORY (directory))
            {
                query = nautilus_search_directory_get_query (NAUTILUS_SEARCH_DIRECTORY (directory));
            }

            if (query)
            {
                content = nautilus_query_get_search_content (query);
            }

            if (query && content == NAUTILUS_QUERY_SEARCH_CONTENT_FULL_TEXT)
            {
                gtk_cell_renderer_text_set_fixed_height_from_font (GTK_CELL_RENDERER_TEXT (cell), 2);
                g_object_set (cell, "ellipsize", PANGO_ELLIPSIZE_MIDDLE, NULL);
            }

            gtk_tree_view_column_pack_start (view->details->file_name_column, cell, TRUE);
            gtk_tree_view_column_set_cell_data_func (view->details->file_name_column, cell,
                                                     (GtkTreeCellDataFunc) filename_cell_data_func,
                                                     view, NULL);
        }
        else
        {
            if (g_strcmp0 (name, "favorite") == 0)
            {
                cell = gtk_cell_renderer_pixbuf_new ();
                g_object_set (cell,
                              "mode", GTK_CELL_RENDERER_MODE_ACTIVATABLE,
                              NULL);

                column = gtk_tree_view_column_new_with_attributes (label,
                                                                   cell,
                                                                   NULL);
            }
            else
            {
                /* We need to use libgd */
                cell = gd_styled_text_renderer_new ();
                /* FIXME: should be just dim-label.
                 * See https://bugzilla.gnome.org/show_bug.cgi?id=744397
                 */
                gd_styled_text_renderer_add_class (GD_STYLED_TEXT_RENDERER (cell),
                                                   "nautilus-list-dim-label");

                column = gtk_tree_view_column_new_with_attributes (label,
                                                                   cell,
                                                                   "text", column_num,
                                                                   NULL);
            }


            g_object_set (cell,
                          "xalign", xalign,
                          "xpad", 5,
                          NULL);
            if (!strcmp (name, "permissions"))
            {
                g_object_set (cell,
                              "family", "Monospace",
                              NULL);
            }
            view->details->cells = g_list_append (view->details->cells,
                                                  cell);

            gtk_tree_view_append_column (view->details->tree_view, column);
            gtk_tree_view_column_set_sort_column_id (column, column_num);
            g_hash_table_insert (view->details->columns,
                                 g_strdup (name),
                                 column);

            g_signal_connect (gtk_tree_view_column_get_button (column),
                              "button-press-event",
                              G_CALLBACK (column_header_clicked),
                              view);

            gtk_tree_view_column_set_resizable (column, TRUE);
            gtk_tree_view_column_set_sort_order (column, sort_order);

            if (!strcmp (name, "where"))
            {
                gtk_tree_view_column_set_cell_data_func (column, cell,
                                                         (GtkTreeCellDataFunc) where_cell_data_func,
                                                         view, NULL);
            }
            else if (!strcmp (name, "trash_orig_path"))
            {
                gtk_tree_view_column_set_cell_data_func (column, cell,
                                                         (GtkTreeCellDataFunc) trash_orig_path_cell_data_func,
                                                         view, NULL);
            }
            else if (!strcmp (name, "favorite"))
            {
                gtk_tree_view_column_set_cell_data_func (column, cell,
                                                         (GtkTreeCellDataFunc) favorite_cell_data_func,
                                                         view, NULL);
            }
        }
        g_free (name);
        g_free (label);
    }
    nautilus_column_list_free (nautilus_columns);

    default_visible_columns = g_settings_get_strv (nautilus_list_view_preferences,
                                                   NAUTILUS_PREFERENCES_LIST_VIEW_DEFAULT_VISIBLE_COLUMNS);
    default_column_order = g_settings_get_strv (nautilus_list_view_preferences,
                                                NAUTILUS_PREFERENCES_LIST_VIEW_DEFAULT_COLUMN_ORDER);

    /* Apply the default column order and visible columns, to get it
     * right most of the time. The metadata will be checked when a
     * folder is loaded */
    apply_columns_settings (view,
                            default_column_order,
                            default_visible_columns);

    gtk_widget_show (GTK_WIDGET (view->details->tree_view));
    gtk_container_add (GTK_CONTAINER (content_widget), GTK_WIDGET (view->details->tree_view));

    atk_obj = gtk_widget_get_accessible (GTK_WIDGET (view->details->tree_view));
    atk_object_set_name (atk_obj, _("List View"));

    g_strfreev (default_visible_columns);
    g_strfreev (default_column_order);
}

static void
nautilus_list_view_add_files (NautilusFilesView *view,
                              GList             *files)
{
    NautilusListModel *model;
    GList *l;

    model = NAUTILUS_LIST_VIEW (view)->details->model;
    for (l = files; l != NULL; l = l->next)
    {
        NautilusFile *parent;
        NautilusDirectory *directory;

        parent = nautilus_file_get_parent (NAUTILUS_FILE (l->data));
        directory = nautilus_directory_get_for_file (parent);
        nautilus_list_model_add_file (model, NAUTILUS_FILE (l->data), directory);

        nautilus_file_unref (parent);
        nautilus_directory_unref (directory);
    }
}

static char **
get_default_visible_columns (NautilusListView *list_view)
{
    NautilusFile *file;
    NautilusDirectory *directory;

    file = nautilus_files_view_get_directory_as_file (NAUTILUS_FILES_VIEW (list_view));

    if (nautilus_file_is_in_trash (file))
    {
        return g_strdupv ((gchar **) default_trash_visible_columns);
    }

    if (nautilus_file_is_in_recent (file))
    {
        return g_strdupv ((gchar **) default_recent_visible_columns);
    }

    directory = nautilus_files_view_get_model (NAUTILUS_FILES_VIEW (list_view));
    if (NAUTILUS_IS_SEARCH_DIRECTORY (directory))
    {
        return g_strdupv ((gchar **) default_search_visible_columns);
    }

    return g_settings_get_strv (nautilus_list_view_preferences,
                                NAUTILUS_PREFERENCES_LIST_VIEW_DEFAULT_VISIBLE_COLUMNS);
}

static char **
get_visible_columns (NautilusListView *list_view)
{
    NautilusFile *file;
    GList *visible_columns;

    file = nautilus_files_view_get_directory_as_file (NAUTILUS_FILES_VIEW (list_view));

    visible_columns = nautilus_file_get_metadata_list
                          (file,
                          NAUTILUS_METADATA_KEY_LIST_VIEW_VISIBLE_COLUMNS);

    if (visible_columns)
    {
        GPtrArray *res;
        GList *l;

        res = g_ptr_array_new ();
        for (l = visible_columns; l != NULL; l = l->next)
        {
            g_ptr_array_add (res, l->data);
        }
        g_ptr_array_add (res, NULL);

        g_list_free (visible_columns);

        return (char **) g_ptr_array_free (res, FALSE);
    }

    return get_default_visible_columns (list_view);
}

static char **
get_default_column_order (NautilusListView *list_view)
{
    NautilusFile *file;
    NautilusDirectory *directory;

    file = nautilus_files_view_get_directory_as_file (NAUTILUS_FILES_VIEW (list_view));

    if (nautilus_file_is_in_trash (file))
    {
        return g_strdupv ((gchar **) default_trash_columns_order);
    }

    if (nautilus_file_is_in_recent (file))
    {
        return g_strdupv ((gchar **) default_recent_columns_order);
    }

    directory = nautilus_files_view_get_model (NAUTILUS_FILES_VIEW (list_view));
    if (NAUTILUS_IS_SEARCH_DIRECTORY (directory))
    {
        return g_strdupv ((gchar **) default_search_columns_order);
    }

    return g_settings_get_strv (nautilus_list_view_preferences,
                                NAUTILUS_PREFERENCES_LIST_VIEW_DEFAULT_COLUMN_ORDER);
}

static char **
get_column_order (NautilusListView *list_view)
{
    NautilusFile *file;
    GList *column_order;

    file = nautilus_files_view_get_directory_as_file (NAUTILUS_FILES_VIEW (list_view));

    column_order = nautilus_file_get_metadata_list
                       (file,
                       NAUTILUS_METADATA_KEY_LIST_VIEW_COLUMN_ORDER);

    if (column_order)
    {
        GPtrArray *res;
        GList *l;

        res = g_ptr_array_new ();
        for (l = column_order; l != NULL; l = l->next)
        {
            g_ptr_array_add (res, l->data);
        }
        g_ptr_array_add (res, NULL);

        g_list_free (column_order);

        return (char **) g_ptr_array_free (res, FALSE);
    }

    return get_default_column_order (list_view);
}

static void
check_allow_sort (NautilusListView *list_view)
{
    GList *column_names;
    GList *l;
    NautilusFile *file;
    GtkTreeViewColumn *column;
    gboolean allow_sorting;
    int sort_column_id;

    column_names = g_hash_table_get_keys (list_view->details->columns);
    file = nautilus_files_view_get_directory_as_file (NAUTILUS_FILES_VIEW (list_view));
    allow_sorting = !(nautilus_file_is_in_recent (file) || nautilus_file_is_in_search (file));

    for (l = column_names; l != NULL; l = l->next)
    {
        column = g_hash_table_lookup (list_view->details->columns, l->data);
        if (allow_sorting)
        {
            sort_column_id = nautilus_list_model_get_sort_column_id_from_attribute (list_view->details->model,
                                                                                    g_quark_from_string (l->data));
            /* Restore its original sorting id. We rely on that the keys of the hashmap
             * use the same string than the sort criterias */
            gtk_tree_view_column_set_sort_column_id (column, sort_column_id);
        }
        else
        {
            /* This disables the header and any sorting capability (like shortcuts),
             * but leaving them interactionable so the user can still resize them */
            gtk_tree_view_column_set_sort_column_id (column, -1);
        }
    }

    g_list_free (column_names);
}

static void
set_columns_settings_from_metadata_and_preferences (NautilusListView *list_view)
{
    char **column_order;
    char **visible_columns;

    column_order = get_column_order (list_view);
    visible_columns = get_visible_columns (list_view);

    apply_columns_settings (list_view, column_order, visible_columns);

    g_strfreev (column_order);
    g_strfreev (visible_columns);
}

static void
set_sort_order_from_metadata_and_preferences (NautilusListView *list_view)
{
    char *sort_attribute;
    int sort_column_id;
    NautilusFile *file;
    gboolean sort_reversed, default_sort_reversed;
    const gchar *default_sort_order;

    file = nautilus_files_view_get_directory_as_file (NAUTILUS_FILES_VIEW (list_view));
    default_sort_order = get_default_sort_order (file, &default_sort_reversed);
    if (!(nautilus_file_is_in_recent (file) || nautilus_file_is_in_search (file)))
    {
        sort_attribute = nautilus_file_get_metadata (file,
                                                     NAUTILUS_METADATA_KEY_LIST_VIEW_SORT_COLUMN,
                                                     NULL);
        sort_column_id = nautilus_list_model_get_sort_column_id_from_attribute (list_view->details->model,
                                                                                g_quark_from_string (sort_attribute));
        g_free (sort_attribute);

        if (sort_column_id == -1)
        {
            sort_column_id =
                nautilus_list_model_get_sort_column_id_from_attribute (list_view->details->model,
                                                                       g_quark_from_string (default_sort_order));
        }

        sort_reversed = nautilus_file_get_boolean_metadata (file,
                                                            NAUTILUS_METADATA_KEY_LIST_VIEW_SORT_REVERSED,
                                                            default_sort_reversed);
    }
    else
    {
        /* Make sure we use the default one and not one that the user used previously
         * of the change to not allow sorting on search and recent, or the
         * case that the user or some app modified directly the metadata */
        sort_column_id = nautilus_list_model_get_sort_column_id_from_attribute (list_view->details->model,
                                                                                g_quark_from_string (default_sort_order));
        sort_reversed = default_sort_reversed;
    }
    gtk_tree_sortable_set_sort_column_id (GTK_TREE_SORTABLE (list_view->details->model),
                                          sort_column_id,
                                          sort_reversed ? GTK_SORT_DESCENDING : GTK_SORT_ASCENDING);
}

static NautilusListZoomLevel
get_default_zoom_level (void)
{
    NautilusListZoomLevel default_zoom_level;

    default_zoom_level = g_settings_get_enum (nautilus_list_view_preferences,
                                              NAUTILUS_PREFERENCES_LIST_VIEW_DEFAULT_ZOOM_LEVEL);

    if (default_zoom_level < NAUTILUS_LIST_ZOOM_LEVEL_SMALL
        || default_zoom_level > NAUTILUS_LIST_ZOOM_LEVEL_LARGER)
    {
        default_zoom_level = NAUTILUS_LIST_ZOOM_LEVEL_STANDARD;
    }

    return default_zoom_level;
}

static void
nautilus_list_view_begin_loading (NautilusFilesView *view)
{
    NautilusListView *list_view;

    list_view = NAUTILUS_LIST_VIEW (view);

    nautilus_list_view_sort_directories_first_changed (NAUTILUS_FILES_VIEW (list_view));
    set_sort_order_from_metadata_and_preferences (list_view);
    set_columns_settings_from_metadata_and_preferences (list_view);
    check_allow_sort (list_view);
}

static void
nautilus_list_view_clear (NautilusFilesView *view)
{
    NautilusListView *list_view;

    list_view = NAUTILUS_LIST_VIEW (view);

    if (list_view->details->model != NULL)
    {
        nautilus_list_model_clear (list_view->details->model);
    }
}

static void
nautilus_list_view_file_changed (NautilusFilesView *view,
                                 NautilusFile      *file,
                                 NautilusDirectory *directory)
{
    NautilusListView *listview;

    listview = NAUTILUS_LIST_VIEW (view);

    nautilus_list_model_file_changed (listview->details->model, file, directory);
}

typedef struct
{
    GtkTreePath *path;
    gboolean is_common;
    gboolean is_root;
} HasCommonParentData;

static void
tree_selection_has_common_parent_foreach_func (GtkTreeModel *model,
                                               GtkTreePath  *path,
                                               GtkTreeIter  *iter,
                                               gpointer      user_data)
{
    HasCommonParentData *data;
    GtkTreePath *parent_path;
    gboolean has_parent;

    data = (HasCommonParentData *) user_data;

    parent_path = gtk_tree_path_copy (path);
    gtk_tree_path_up (parent_path);

    has_parent = (gtk_tree_path_get_depth (parent_path) > 0) ? TRUE : FALSE;

    if (!has_parent)
    {
        data->is_root = TRUE;
    }

    if (data->is_common && !data->is_root)
    {
        if (data->path == NULL)
        {
            data->path = gtk_tree_path_copy (parent_path);
        }
        else if (gtk_tree_path_compare (data->path, parent_path) != 0)
        {
            data->is_common = FALSE;
        }
    }

    gtk_tree_path_free (parent_path);
}

static void
tree_selection_has_common_parent (GtkTreeSelection *selection,
                                  gboolean         *is_common,
                                  gboolean         *is_root)
{
    HasCommonParentData data;

    g_assert (is_common != NULL);
    g_assert (is_root != NULL);

    data.path = NULL;
    data.is_common = *is_common = TRUE;
    data.is_root = *is_root = FALSE;

    gtk_tree_selection_selected_foreach (selection,
                                         tree_selection_has_common_parent_foreach_func,
                                         &data);

    *is_common = data.is_common;
    *is_root = data.is_root;

    if (data.path != NULL)
    {
        gtk_tree_path_free (data.path);
    }
}

static char *
nautilus_list_view_get_backing_uri (NautilusFilesView *view)
{
    NautilusListView *list_view;
    NautilusListModel *list_model;
    NautilusFile *file;
    GtkTreeView *tree_view;
    GtkTreeSelection *selection;
    GtkTreePath *path;
    GList *paths;
    guint length;
    char *uri;

    g_return_val_if_fail (NAUTILUS_IS_LIST_VIEW (view), NULL);

    list_view = NAUTILUS_LIST_VIEW (view);
    list_model = list_view->details->model;
    tree_view = list_view->details->tree_view;

    g_assert (list_model);

    /* We currently handle three common cases here:
     * (a) if the selection contains non-filesystem items (i.e., the
     *     "(Empty)" label), we return the uri of the parent.
     * (b) if the selection consists of exactly one _expanded_ directory, we
     *     return its URI.
     * (c) if the selection consists of either exactly one item which is not
     *     an expanded directory) or multiple items in the same directory,
     *     we return the URI of the common parent.
     */

    uri = NULL;

    selection = gtk_tree_view_get_selection (tree_view);
    length = gtk_tree_selection_count_selected_rows (selection);

    if (length == 1)
    {
        paths = gtk_tree_selection_get_selected_rows (selection, NULL);
        path = (GtkTreePath *) paths->data;

        file = nautilus_list_model_file_for_path (list_model, path);
        if (file == NULL)
        {
            /* The selected item is a label, not a file */
            gtk_tree_path_up (path);
            file = nautilus_list_model_file_for_path (list_model, path);
        }

        if (file != NULL)
        {
            if (nautilus_file_is_directory (file) &&
                gtk_tree_view_row_expanded (tree_view, path))
            {
                uri = nautilus_file_get_uri (file);
            }
            nautilus_file_unref (file);
        }

        gtk_tree_path_free (path);
        g_list_free (paths);
    }

    if (uri == NULL && length > 0)
    {
        gboolean is_common, is_root;

        /* Check that all the selected items belong to the same
         * directory and that directory is not the root directory (which
         * is handled by NautilusFilesView::get_backing_directory.) */

        tree_selection_has_common_parent (selection, &is_common, &is_root);

        if (is_common && !is_root)
        {
            paths = gtk_tree_selection_get_selected_rows (selection, NULL);
            path = (GtkTreePath *) paths->data;

            file = nautilus_list_model_file_for_path (list_model, path);
            g_assert (file != NULL);
            uri = nautilus_file_get_parent_uri (file);
            nautilus_file_unref (file);

            g_list_free_full (paths, (GDestroyNotify) gtk_tree_path_free);
        }
    }

    if (uri != NULL)
    {
        return uri;
    }

    return NAUTILUS_FILES_VIEW_CLASS (nautilus_list_view_parent_class)->get_backing_uri (view);
}

static void
nautilus_list_view_get_selection_foreach_func (GtkTreeModel *model,
                                               GtkTreePath  *path,
                                               GtkTreeIter  *iter,
                                               gpointer      data)
{
    GList **list;
    NautilusFile *file;

    list = data;

    gtk_tree_model_get (model, iter,
                        NAUTILUS_LIST_MODEL_FILE_COLUMN, &file,
                        -1);

    if (file != NULL)
    {
        (*list) = g_list_prepend ((*list), file);
    }
}

static GList *
nautilus_list_view_get_selection (NautilusFilesView *view)
{
    GList *list;

    list = NULL;

    gtk_tree_selection_selected_foreach (gtk_tree_view_get_selection (NAUTILUS_LIST_VIEW (view)->details->tree_view),
                                         nautilus_list_view_get_selection_foreach_func, &list);

    return g_list_reverse (list);
}

static void
nautilus_list_view_get_selection_for_file_transfer_foreach_func (GtkTreeModel *model,
                                                                 GtkTreePath  *path,
                                                                 GtkTreeIter  *iter,
                                                                 gpointer      data)
{
    NautilusFile *file;
    struct SelectionForeachData *selection_data;
    GtkTreeIter parent, child;

    selection_data = data;

    gtk_tree_model_get (model, iter,
                        NAUTILUS_LIST_MODEL_FILE_COLUMN, &file,
                        -1);

    if (file != NULL)
    {
        /* If the parent folder is also selected, don't include this file in the
         * file operation, since that would copy it to the toplevel target instead
         * of keeping it as a child of the copied folder
         */
        child = *iter;
        while (gtk_tree_model_iter_parent (model, &parent, &child))
        {
            if (gtk_tree_selection_iter_is_selected (selection_data->selection,
                                                     &parent))
            {
                return;
            }
            child = parent;
        }

        nautilus_file_ref (file);
        selection_data->list = g_list_prepend (selection_data->list, file);
    }
}


static GList *
nautilus_list_view_get_selection_for_file_transfer (NautilusFilesView *view)
{
    struct SelectionForeachData selection_data;

    selection_data.list = NULL;
    selection_data.selection = gtk_tree_view_get_selection (NAUTILUS_LIST_VIEW (view)->details->tree_view);

    gtk_tree_selection_selected_foreach (selection_data.selection,
                                         nautilus_list_view_get_selection_for_file_transfer_foreach_func, &selection_data);

    return g_list_reverse (selection_data.list);
}

static gboolean
nautilus_list_view_is_empty (NautilusFilesView *view)
{
    return nautilus_list_model_is_empty (NAUTILUS_LIST_VIEW (view)->details->model);
}

static void
nautilus_list_view_end_file_changes (NautilusFilesView *view)
{
    NautilusListView *list_view;

    list_view = NAUTILUS_LIST_VIEW (view);

    if (list_view->details->new_selection_path)
    {
        gtk_tree_view_set_cursor (list_view->details->tree_view,
                                  list_view->details->new_selection_path,
                                  NULL, FALSE);
        gtk_tree_path_free (list_view->details->new_selection_path);
        list_view->details->new_selection_path = NULL;
    }
}

static void
nautilus_list_view_remove_file (NautilusFilesView *view,
                                NautilusFile      *file,
                                NautilusDirectory *directory)
{
    GtkTreePath *path;
    GtkTreePath *file_path;
    GtkTreeIter iter;
    GtkTreeIter temp_iter;
    GtkTreeRowReference *row_reference;
    NautilusListView *list_view;
    GtkTreeModel *tree_model;
    GtkTreeSelection *selection;

    path = NULL;
    row_reference = NULL;
    list_view = NAUTILUS_LIST_VIEW (view);
    tree_model = GTK_TREE_MODEL (list_view->details->model);

    if (nautilus_list_model_get_tree_iter_from_file (list_view->details->model, file, directory, &iter))
    {
        selection = gtk_tree_view_get_selection (list_view->details->tree_view);
        file_path = gtk_tree_model_get_path (tree_model, &iter);

        if (gtk_tree_selection_path_is_selected (selection, file_path))
        {
            /* get reference for next element in the list view. If the element to be deleted is the
             * last one, get reference to previous element. If there is only one element in view
             * no need to select anything.
             */
            temp_iter = iter;

            if (gtk_tree_model_iter_next (tree_model, &iter))
            {
                path = gtk_tree_model_get_path (tree_model, &iter);
                row_reference = gtk_tree_row_reference_new (tree_model, path);
            }
            else
            {
                path = gtk_tree_model_get_path (tree_model, &temp_iter);
                if (gtk_tree_path_prev (path))
                {
                    row_reference = gtk_tree_row_reference_new (tree_model, path);
                }
            }
            gtk_tree_path_free (path);
        }

        gtk_tree_path_free (file_path);

        nautilus_list_model_remove_file (list_view->details->model, file, directory);

        if (gtk_tree_row_reference_valid (row_reference))
        {
            if (list_view->details->new_selection_path)
            {
                gtk_tree_path_free (list_view->details->new_selection_path);
            }
            list_view->details->new_selection_path = gtk_tree_row_reference_get_path (row_reference);
        }

        if (row_reference)
        {
            gtk_tree_row_reference_free (row_reference);
        }
    }
}

static void
nautilus_list_view_set_selection (NautilusFilesView *view,
                                  GList             *selection)
{
    NautilusListView *list_view;
    GtkTreeSelection *tree_selection;
    GList *node;
    GList *iters, *l;
    NautilusFile *file;

    list_view = NAUTILUS_LIST_VIEW (view);
    tree_selection = gtk_tree_view_get_selection (list_view->details->tree_view);

    g_signal_handlers_block_by_func (tree_selection, list_selection_changed_callback, view);

    gtk_tree_selection_unselect_all (tree_selection);
    for (node = selection; node != NULL; node = node->next)
    {
        file = node->data;
        iters = nautilus_list_model_get_all_iters_for_file (list_view->details->model, file);

        for (l = iters; l != NULL; l = l->next)
        {
            gtk_tree_selection_select_iter (tree_selection,
                                            (GtkTreeIter *) l->data);
        }
        g_list_free_full (iters, g_free);
    }

    g_signal_handlers_unblock_by_func (tree_selection, list_selection_changed_callback, view);
    nautilus_files_view_notify_selection_changed (view);
}

static void
nautilus_list_view_invert_selection (NautilusFilesView *view)
{
    NautilusListView *list_view;
    GtkTreeSelection *tree_selection;
    GList *node;
    GList *iters, *l;
    NautilusFile *file;
    GList *selection = NULL;

    list_view = NAUTILUS_LIST_VIEW (view);
    tree_selection = gtk_tree_view_get_selection (list_view->details->tree_view);

    g_signal_handlers_block_by_func (tree_selection, list_selection_changed_callback, view);

    gtk_tree_selection_selected_foreach (tree_selection,
                                         nautilus_list_view_get_selection_foreach_func, &selection);

    gtk_tree_selection_select_all (tree_selection);

    for (node = selection; node != NULL; node = node->next)
    {
        file = node->data;
        iters = nautilus_list_model_get_all_iters_for_file (list_view->details->model, file);

        for (l = iters; l != NULL; l = l->next)
        {
            gtk_tree_selection_unselect_iter (tree_selection,
                                              (GtkTreeIter *) l->data);
        }
        g_list_free_full (iters, g_free);
    }

    g_list_free (selection);

    g_signal_handlers_unblock_by_func (tree_selection, list_selection_changed_callback, view);
    nautilus_files_view_notify_selection_changed (view);
}

static void
nautilus_list_view_select_all (NautilusFilesView *view)
{
    gtk_tree_selection_select_all (gtk_tree_view_get_selection (NAUTILUS_LIST_VIEW (view)->details->tree_view));
}

static void
nautilus_list_view_select_first (NautilusFilesView *view)
{
    GtkTreeSelection *selection;
    GtkTreeIter iter;

    if (!gtk_tree_model_get_iter_first (GTK_TREE_MODEL (NAUTILUS_LIST_VIEW (view)->details->model), &iter))
    {
        return;
    }
    selection = gtk_tree_view_get_selection (NAUTILUS_LIST_VIEW (view)->details->tree_view);
    gtk_tree_selection_unselect_all (selection);
    gtk_tree_selection_select_iter (selection, &iter);
}

static void
nautilus_list_view_zoom_to_level (NautilusFilesView *view,
                                  gint               zoom_level)
{
    NautilusListView *list_view;

    g_return_if_fail (NAUTILUS_IS_LIST_VIEW (view));

    list_view = NAUTILUS_LIST_VIEW (view);

    if (list_view->details->zoom_level == zoom_level)
    {
        return;
    }

    nautilus_list_view_set_zoom_level (list_view, zoom_level);
    g_action_group_change_action_state (nautilus_files_view_get_action_group (view),
                                        "zoom-to-level", g_variant_new_int32 (zoom_level));

    nautilus_files_view_update_toolbar_menus (view);
}

static void
action_zoom_to_level (GSimpleAction *action,
                      GVariant      *state,
                      gpointer       user_data)
{
    NautilusFilesView *view;
    NautilusListZoomLevel zoom_level;

    g_assert (NAUTILUS_IS_FILES_VIEW (user_data));

    view = NAUTILUS_FILES_VIEW (user_data);
    zoom_level = g_variant_get_int32 (state);
    nautilus_list_view_zoom_to_level (view, zoom_level);

    g_simple_action_set_state (G_SIMPLE_ACTION (action), state);
    if (g_settings_get_enum (nautilus_list_view_preferences,
                             NAUTILUS_PREFERENCES_LIST_VIEW_DEFAULT_ZOOM_LEVEL) != zoom_level)
    {
        g_settings_set_enum (nautilus_list_view_preferences,
                             NAUTILUS_PREFERENCES_LIST_VIEW_DEFAULT_ZOOM_LEVEL,
                             zoom_level);
    }
}

static void
column_editor_response_callback (GtkWidget *dialog,
                                 int        response_id,
                                 gpointer   user_data)
{
    gtk_widget_destroy (GTK_WIDGET (dialog));
}

static void
column_chooser_changed_callback (NautilusColumnChooser *chooser,
                                 NautilusListView      *view)
{
    NautilusFile *file;
    char **visible_columns;
    char **column_order;
    GList *list;
    int i;

    file = nautilus_files_view_get_directory_as_file (NAUTILUS_FILES_VIEW (view));

    nautilus_column_chooser_get_settings (chooser,
                                          &visible_columns,
                                          &column_order);

    list = NULL;
    for (i = 0; visible_columns[i] != NULL; ++i)
    {
        list = g_list_prepend (list, visible_columns[i]);
    }
    list = g_list_reverse (list);
    nautilus_file_set_metadata_list (file,
                                     NAUTILUS_METADATA_KEY_LIST_VIEW_VISIBLE_COLUMNS,
                                     list);
    g_list_free (list);

    list = NULL;
    for (i = 0; column_order[i] != NULL; ++i)
    {
        list = g_list_prepend (list, column_order[i]);
    }
    list = g_list_reverse (list);
    nautilus_file_set_metadata_list (file,
                                     NAUTILUS_METADATA_KEY_LIST_VIEW_COLUMN_ORDER,
                                     list);
    g_list_free (list);

    apply_columns_settings (view, column_order, visible_columns);

    g_strfreev (visible_columns);
    g_strfreev (column_order);
}

static void
column_chooser_set_from_arrays (NautilusColumnChooser  *chooser,
                                NautilusListView       *view,
                                char                  **visible_columns,
                                char                  **column_order)
{
    g_signal_handlers_block_by_func
        (chooser, G_CALLBACK (column_chooser_changed_callback), view);

    nautilus_column_chooser_set_settings (chooser,
                                          visible_columns,
                                          column_order);

    g_signal_handlers_unblock_by_func
        (chooser, G_CALLBACK (column_chooser_changed_callback), view);
}

static void
column_chooser_set_from_settings (NautilusColumnChooser *chooser,
                                  NautilusListView      *view)
{
    char **visible_columns;
    char **column_order;

    visible_columns = get_visible_columns (view);
    column_order = get_column_order (view);

    column_chooser_set_from_arrays (chooser, view,
                                    visible_columns, column_order);

    g_strfreev (visible_columns);
    g_strfreev (column_order);
}

static void
column_chooser_use_default_callback (NautilusColumnChooser *chooser,
                                     NautilusListView      *view)
{
    NautilusFile *file;
    char **default_columns;
    char **default_order;

    file = nautilus_files_view_get_directory_as_file
               (NAUTILUS_FILES_VIEW (view));

    nautilus_file_set_metadata_list (file, NAUTILUS_METADATA_KEY_LIST_VIEW_COLUMN_ORDER, NULL);
    nautilus_file_set_metadata_list (file, NAUTILUS_METADATA_KEY_LIST_VIEW_VISIBLE_COLUMNS, NULL);

    /* set view values ourselves, as new metadata could not have been
     * updated yet.
     */
    default_columns = get_default_visible_columns (view);
    default_order = get_default_column_order (view);

    apply_columns_settings (view, default_order, default_columns);
    column_chooser_set_from_arrays (chooser, view,
                                    default_columns, default_order);

    g_strfreev (default_columns);
    g_strfreev (default_order);
}

static GtkWidget *
create_column_editor (NautilusListView *view)
{
    GtkWidget *window;
    GtkWidget *label;
    GtkWidget *box;
    GtkWidget *column_chooser;
    NautilusFile *file;
    char *str;
    char *name;
    const char *label_text;

    file = nautilus_files_view_get_directory_as_file (NAUTILUS_FILES_VIEW (view));
    name = nautilus_file_get_display_name (file);
    str = g_strdup_printf (_("%s Visible Columns"), name);
    g_free (name);

    window = gtk_dialog_new_with_buttons (str,
                                          GTK_WINDOW (gtk_widget_get_toplevel (GTK_WIDGET (view))),
                                          GTK_DIALOG_MODAL | GTK_DIALOG_DESTROY_WITH_PARENT | GTK_DIALOG_USE_HEADER_BAR,
                                          NULL, NULL);
    g_free (str);
    g_signal_connect (window, "response",
                      G_CALLBACK (column_editor_response_callback), NULL);

    gtk_window_set_default_size (GTK_WINDOW (window), 300, 400);

    box = gtk_box_new (GTK_ORIENTATION_VERTICAL, 12);
    gtk_container_set_border_width (GTK_CONTAINER (box), 12);
    gtk_widget_set_hexpand (box, TRUE);
    gtk_widget_show (box);
    gtk_box_pack_start (GTK_BOX (gtk_dialog_get_content_area (GTK_DIALOG (window))), box,
                        TRUE, TRUE, 0);

    label_text = _("Choose the order of information to appear in this folder:");
    str = g_strconcat ("<b>", label_text, "</b>", NULL);
    label = gtk_label_new (NULL);
    gtk_label_set_markup (GTK_LABEL (label), str);
    gtk_label_set_line_wrap (GTK_LABEL (label), FALSE);
    gtk_label_set_xalign (GTK_LABEL (label), 0);
    gtk_label_set_yalign (GTK_LABEL (label), 0);
    gtk_widget_show (label);
    gtk_box_pack_start (GTK_BOX (box), label, FALSE, FALSE, 0);

    g_free (str);

    column_chooser = nautilus_column_chooser_new (file);
    gtk_widget_show (column_chooser);
    gtk_box_pack_start (GTK_BOX (box), column_chooser, TRUE, TRUE, 0);

    g_signal_connect (column_chooser, "changed",
                      G_CALLBACK (column_chooser_changed_callback),
                      view);
    g_signal_connect (column_chooser, "use-default",
                      G_CALLBACK (column_chooser_use_default_callback),
                      view);

    column_chooser_set_from_settings
        (NAUTILUS_COLUMN_CHOOSER (column_chooser), view);

    return window;
}

static void
action_visible_columns (GSimpleAction *action,
                        GVariant      *state,
                        gpointer       user_data)
{
    NautilusListView *list_view;

    list_view = NAUTILUS_LIST_VIEW (user_data);

    if (list_view->details->column_editor)
    {
        gtk_window_present (GTK_WINDOW (list_view->details->column_editor));
    }
    else
    {
        list_view->details->column_editor = create_column_editor (list_view);
        g_object_add_weak_pointer (G_OBJECT (list_view->details->column_editor),
                                   (gpointer *) &list_view->details->column_editor);

        gtk_widget_show (list_view->details->column_editor);
    }
}

const GActionEntry list_view_entries[] =
{
    { "visible-columns", action_visible_columns },
    { "zoom-to-level", NULL, NULL, "1", action_zoom_to_level }
};

static void
nautilus_list_view_set_zoom_level (NautilusListView      *view,
                                   NautilusListZoomLevel  new_level)
{
    int column;

    g_return_if_fail (NAUTILUS_IS_LIST_VIEW (view));
    g_return_if_fail (new_level >= NAUTILUS_LIST_ZOOM_LEVEL_SMALL &&
                      new_level <= NAUTILUS_LIST_ZOOM_LEVEL_LARGER);

    if (view->details->zoom_level == new_level)
    {
        return;
    }

    view->details->zoom_level = new_level;

    /* Select correctly scaled icons. */
    column = nautilus_list_model_get_column_id_from_zoom_level (new_level);
    gtk_tree_view_column_set_attributes (view->details->file_name_column,
                                         GTK_CELL_RENDERER (view->details->pixbuf_cell),
                                         "surface", column,
                                         NULL);
    set_up_pixbuf_size (view);
}

static void
nautilus_list_view_bump_zoom_level (NautilusFilesView *view,
                                    int                zoom_increment)
{
    NautilusListView *list_view;
    gint new_level;

    g_return_if_fail (NAUTILUS_IS_LIST_VIEW (view));

    list_view = NAUTILUS_LIST_VIEW (view);
    new_level = list_view->details->zoom_level + zoom_increment;

    if (new_level >= NAUTILUS_LIST_ZOOM_LEVEL_SMALL &&
        new_level <= NAUTILUS_LIST_ZOOM_LEVEL_LARGER)
    {
        nautilus_list_view_zoom_to_level (view, new_level);
    }
}

static void
nautilus_list_view_restore_standard_zoom_level (NautilusFilesView *view)
{
    nautilus_list_view_zoom_to_level (view, NAUTILUS_LIST_ZOOM_LEVEL_STANDARD);
}

static gboolean
nautilus_list_view_can_zoom_in (NautilusFilesView *view)
{
    g_return_val_if_fail (NAUTILUS_IS_LIST_VIEW (view), FALSE);

    return NAUTILUS_LIST_VIEW (view)->details->zoom_level < NAUTILUS_LIST_ZOOM_LEVEL_LARGER;
}

static gboolean
nautilus_list_view_can_zoom_out (NautilusFilesView *view)
{
    g_return_val_if_fail (NAUTILUS_IS_LIST_VIEW (view), FALSE);

    return NAUTILUS_LIST_VIEW (view)->details->zoom_level > NAUTILUS_LIST_ZOOM_LEVEL_SMALL;
}

static gfloat
nautilus_list_view_get_zoom_level_percentage (NautilusFilesView *view)
{
    NautilusListView *list_view;
    guint icon_size;

    g_return_val_if_fail (NAUTILUS_IS_LIST_VIEW (view), 1.0);

    list_view = NAUTILUS_LIST_VIEW (view);
    icon_size = nautilus_list_model_get_icon_size_for_zoom_level (list_view->details->zoom_level);

    return (gfloat) icon_size / NAUTILUS_LIST_ICON_SIZE_STANDARD;
}

static gboolean
nautilus_list_view_is_zoom_level_default (NautilusFilesView *view)
{
    NautilusListView *list_view;
    guint icon_size;

    list_view = NAUTILUS_LIST_VIEW (view);
    icon_size = nautilus_list_model_get_icon_size_for_zoom_level (list_view->details->zoom_level);

    return icon_size == NAUTILUS_LIST_ICON_SIZE_STANDARD;
}

static void
nautilus_list_view_click_policy_changed (NautilusFilesView *directory_view)
{
    GdkWindow *win;
    GdkDisplay *display;
    NautilusListView *view;
    GtkTreeIter iter;
    GtkTreeView *tree;

    view = NAUTILUS_LIST_VIEW (directory_view);
    display = gtk_widget_get_display (GTK_WIDGET (view));

    /* ensure that we unset the hand cursor and refresh underlined rows */
    if (get_click_policy () == NAUTILUS_CLICK_POLICY_DOUBLE)
    {
        if (view->details->hover_path != NULL)
        {
            if (gtk_tree_model_get_iter (GTK_TREE_MODEL (view->details->model),
                                         &iter, view->details->hover_path))
            {
                gtk_tree_model_row_changed (GTK_TREE_MODEL (view->details->model),
                                            view->details->hover_path, &iter);
            }

            gtk_tree_path_free (view->details->hover_path);
            view->details->hover_path = NULL;
        }

        tree = view->details->tree_view;
        if (gtk_widget_get_realized (GTK_WIDGET (tree)))
        {
            win = gtk_widget_get_window (GTK_WIDGET (tree));
            gdk_window_set_cursor (win, NULL);

            if (display != NULL)
            {
                gdk_display_flush (display);
            }
        }

        g_clear_object (&hand_cursor);
    }
    else if (get_click_policy () == NAUTILUS_CLICK_POLICY_SINGLE)
    {
        if (hand_cursor == NULL)
        {
            hand_cursor = gdk_cursor_new_for_display (display, GDK_HAND2);
        }
    }
}

static void
default_sort_order_changed_callback (gpointer callback_data)
{
    NautilusListView *list_view;

    list_view = NAUTILUS_LIST_VIEW (callback_data);

    set_sort_order_from_metadata_and_preferences (list_view);
}

static void
default_visible_columns_changed_callback (gpointer callback_data)
{
    NautilusListView *list_view;

    list_view = NAUTILUS_LIST_VIEW (callback_data);

    set_columns_settings_from_metadata_and_preferences (list_view);
}

static void
default_column_order_changed_callback (gpointer callback_data)
{
    NautilusListView *list_view;

    list_view = NAUTILUS_LIST_VIEW (callback_data);

    set_columns_settings_from_metadata_and_preferences (list_view);
}

static void
nautilus_list_view_sort_directories_first_changed (NautilusFilesView *view)
{
    NautilusListView *list_view;

    list_view = NAUTILUS_LIST_VIEW (view);

    nautilus_list_model_set_should_sort_directories_first (list_view->details->model,
                                                           nautilus_files_view_should_sort_directories_first (view));
}

static int
nautilus_list_view_compare_files (NautilusFilesView *view,
                                  NautilusFile      *file1,
                                  NautilusFile      *file2)
{
    NautilusListView *list_view;

    list_view = NAUTILUS_LIST_VIEW (view);
    return nautilus_list_model_compare_func (list_view->details->model, file1, file2);
}

static void
nautilus_list_view_dispose (GObject *object)
{
    NautilusListView *list_view;
    GtkClipboard *clipboard;

    list_view = NAUTILUS_LIST_VIEW (object);

    if (list_view->details->model)
    {
        g_object_unref (list_view->details->model);
        list_view->details->model = NULL;
    }

    if (list_view->details->drag_dest)
    {
        g_object_unref (list_view->details->drag_dest);
        list_view->details->drag_dest = NULL;
    }

    clipboard = gtk_clipboard_get (GDK_SELECTION_CLIPBOARD);
    g_signal_handlers_disconnect_by_func (clipboard, on_clipboard_owner_changed, list_view);
    g_signal_handlers_disconnect_by_func (nautilus_preferences,
                                          default_sort_order_changed_callback,
                                          list_view);
    g_signal_handlers_disconnect_by_func (nautilus_list_view_preferences,
                                          default_visible_columns_changed_callback,
                                          list_view);
    g_signal_handlers_disconnect_by_func (nautilus_list_view_preferences,
                                          default_column_order_changed_callback,
                                          list_view);


    G_OBJECT_CLASS (nautilus_list_view_parent_class)->dispose (object);
}

static void
nautilus_list_view_finalize (GObject *object)
{
    NautilusListView *list_view;

    list_view = NAUTILUS_LIST_VIEW (object);

    g_free (list_view->details->original_name);
    list_view->details->original_name = NULL;

    if (list_view->details->double_click_path[0])
    {
        gtk_tree_path_free (list_view->details->double_click_path[0]);
    }
    if (list_view->details->double_click_path[1])
    {
        gtk_tree_path_free (list_view->details->double_click_path[1]);
    }
    if (list_view->details->new_selection_path)
    {
        gtk_tree_path_free (list_view->details->new_selection_path);
    }

    g_list_free (list_view->details->cells);
    g_hash_table_destroy (list_view->details->columns);

    if (list_view->details->hover_path != NULL)
    {
        gtk_tree_path_free (list_view->details->hover_path);
    }

    if (list_view->details->column_editor != NULL)
    {
        gtk_widget_destroy (list_view->details->column_editor);
    }

    g_regex_unref (list_view->details->regex);

    g_cancellable_cancel (list_view->details->favorite_cancellable);
    g_clear_object (&list_view->details->favorite_cancellable);

    g_signal_handlers_disconnect_by_func (list_view->details->tag_manager,
                                          on_favorites_files_changed,
                                          list_view);

    g_free (list_view->details);

    G_OBJECT_CLASS (nautilus_list_view_parent_class)->finalize (object);
}

static char *
nautilus_list_view_get_first_visible_file (NautilusFilesView *view)
{
    NautilusFile *file;
    GtkTreePath *path;
    GtkTreeIter iter;
    NautilusListView *list_view;

    list_view = NAUTILUS_LIST_VIEW (view);

    if (gtk_tree_view_get_path_at_pos (list_view->details->tree_view,
                                       0, 0,
                                       &path, NULL, NULL, NULL))
    {
        gtk_tree_model_get_iter (GTK_TREE_MODEL (list_view->details->model),
                                 &iter, path);

        gtk_tree_path_free (path);

        gtk_tree_model_get (GTK_TREE_MODEL (list_view->details->model),
                            &iter,
                            NAUTILUS_LIST_MODEL_FILE_COLUMN, &file,
                            -1);
        if (file)
        {
            char *uri;

            uri = nautilus_file_get_uri (file);

            nautilus_file_unref (file);

            return uri;
        }
    }

    return NULL;
}

static void
nautilus_list_view_scroll_to_file (NautilusListView *view,
                                   NautilusFile     *file)
{
    GtkTreePath *path;
    GtkTreeIter iter;

    if (!nautilus_list_model_get_first_iter_for_file (view->details->model, file, &iter))
    {
        return;
    }

    path = gtk_tree_model_get_path (GTK_TREE_MODEL (view->details->model), &iter);

    gtk_tree_view_scroll_to_cell (view->details->tree_view,
                                  path, NULL,
                                  TRUE, 0.0, 0.0);

    gtk_tree_path_free (path);
}

static void
list_view_scroll_to_file (NautilusFilesView *view,
                          const char        *uri)
{
    NautilusFile *file;

    if (uri != NULL)
    {
        /* Only if existing, since we don't want to add the file to
         *  the directory if it has been removed since then */
        file = nautilus_file_get_existing_by_uri (uri);
        if (file != NULL)
        {
            nautilus_list_view_scroll_to_file (NAUTILUS_LIST_VIEW (view), file);
            nautilus_file_unref (file);
        }
    }
}

static void
on_clipboard_contents_received (GtkClipboard     *clipboard,
                                GtkSelectionData *selection_data,
                                gpointer          user_data)
{
    NautilusListView *view = NAUTILUS_LIST_VIEW (user_data);

    if (!view->details->model)
    {
        /* We've been destroyed since call */
        g_object_unref (view);
        return;
    }

    if (nautilus_clipboard_is_cut_from_selection_data (selection_data))
    {
        GList *uris;
        GList *files;

        uris = nautilus_clipboard_get_uri_list_from_selection_data (selection_data);
        files = nautilus_file_list_from_uri_list (uris);
        nautilus_list_model_set_highlight_for_files (view->details->model, files);

        nautilus_file_list_free (files);
        g_list_free_full (uris, g_free);
    }
    else
    {
        nautilus_list_model_set_highlight_for_files (view->details->model, NULL);
    }

    g_object_unref (view);
}

static void
update_clipboard_status (NautilusListView *view)
{
    g_object_ref (view);     /* Need to keep the object alive until we get the reply */
    gtk_clipboard_request_contents (nautilus_clipboard_get (GTK_WIDGET (view)),
                                    nautilus_clipboard_get_atom (),
                                    on_clipboard_contents_received,
                                    view);
}

static void
on_clipboard_owner_changed (GtkClipboard *clipboard,
                            GdkEvent     *event,
                            gpointer      user_data)
{
    update_clipboard_status (NAUTILUS_LIST_VIEW (user_data));
}

static void
nautilus_list_view_end_loading (NautilusFilesView *view,
                                gboolean           all_files_seen)
{
    update_clipboard_status (NAUTILUS_LIST_VIEW (view));
}

static guint
nautilus_list_view_get_id (NautilusFilesView *view)
{
    return NAUTILUS_VIEW_LIST_ID;
}

static GdkRectangle *
nautilus_list_view_compute_rename_popover_pointing_to (NautilusFilesView *view)
{
    GtkTreeSelection *selection;
    GtkTreePath *path;
    GdkRectangle *rect;
    GtkTreeModel *model;
    GtkTreeView *tree_view;
    GList *list;
    NautilusListView *list_view;

    rect = g_malloc0 (sizeof (GdkRectangle));
    list_view = NAUTILUS_LIST_VIEW (view);
    tree_view = list_view->details->tree_view;
    selection = gtk_tree_view_get_selection (GTK_TREE_VIEW (list_view->details->tree_view));
    model = GTK_TREE_MODEL (list_view->details->model);
    list = gtk_tree_selection_get_selected_rows (selection, &model);
    path = list->data;
    gtk_tree_view_get_cell_area (tree_view, path, NULL, rect);
    gtk_tree_view_convert_bin_window_to_widget_coords (tree_view,
                                                       rect->x, rect->y,
                                                       &rect->x, &rect->y);

    if (list_view->details->last_event_button_x > 0)
    {
        rect->x = list_view->details->last_event_button_x;
    }
    else
    {
        rect->x = CLAMP (gtk_tree_view_column_get_width (list_view->details->file_name_column) * 0.5 -
                         RENAME_POPOVER_RELATIVE_TO_RECTANGLE_WIDTH * 0.5,
                         0,
                         gtk_tree_view_column_get_width (list_view->details->file_name_column) -
                         RENAME_POPOVER_RELATIVE_TO_RECTANGLE_WIDTH);
    }
    rect->width = RENAME_POPOVER_RELATIVE_TO_RECTANGLE_WIDTH;

    g_list_free_full (list, (GDestroyNotify) gtk_tree_path_free);

    return rect;
}

static void
nautilus_list_view_class_init (NautilusListViewClass *class)
{
    NautilusFilesViewClass *nautilus_files_view_class;

    nautilus_files_view_class = NAUTILUS_FILES_VIEW_CLASS (class);

    G_OBJECT_CLASS (class)->dispose = nautilus_list_view_dispose;
    G_OBJECT_CLASS (class)->finalize = nautilus_list_view_finalize;

    nautilus_files_view_class->add_files = nautilus_list_view_add_files;
    nautilus_files_view_class->begin_loading = nautilus_list_view_begin_loading;
    nautilus_files_view_class->end_loading = nautilus_list_view_end_loading;
    nautilus_files_view_class->bump_zoom_level = nautilus_list_view_bump_zoom_level;
    nautilus_files_view_class->can_zoom_in = nautilus_list_view_can_zoom_in;
    nautilus_files_view_class->can_zoom_out = nautilus_list_view_can_zoom_out;
    nautilus_files_view_class->get_zoom_level_percentage = nautilus_list_view_get_zoom_level_percentage;
    nautilus_files_view_class->is_zoom_level_default = nautilus_list_view_is_zoom_level_default;
    nautilus_files_view_class->click_policy_changed = nautilus_list_view_click_policy_changed;
    nautilus_files_view_class->clear = nautilus_list_view_clear;
    nautilus_files_view_class->file_changed = nautilus_list_view_file_changed;
    nautilus_files_view_class->get_backing_uri = nautilus_list_view_get_backing_uri;
    nautilus_files_view_class->get_selection = nautilus_list_view_get_selection;
    nautilus_files_view_class->get_selection_for_file_transfer = nautilus_list_view_get_selection_for_file_transfer;
    nautilus_files_view_class->is_empty = nautilus_list_view_is_empty;
    nautilus_files_view_class->remove_file = nautilus_list_view_remove_file;
    nautilus_files_view_class->restore_standard_zoom_level = nautilus_list_view_restore_standard_zoom_level;
    nautilus_files_view_class->reveal_selection = nautilus_list_view_reveal_selection;
    nautilus_files_view_class->select_all = nautilus_list_view_select_all;
    nautilus_files_view_class->select_first = nautilus_list_view_select_first;
    nautilus_files_view_class->set_selection = nautilus_list_view_set_selection;
    nautilus_files_view_class->invert_selection = nautilus_list_view_invert_selection;
    nautilus_files_view_class->compare_files = nautilus_list_view_compare_files;
    nautilus_files_view_class->sort_directories_first_changed = nautilus_list_view_sort_directories_first_changed;
    nautilus_files_view_class->end_file_changes = nautilus_list_view_end_file_changes;
    nautilus_files_view_class->get_view_id = nautilus_list_view_get_id;
    nautilus_files_view_class->get_first_visible_file = nautilus_list_view_get_first_visible_file;
    nautilus_files_view_class->scroll_to_file = list_view_scroll_to_file;
    nautilus_files_view_class->compute_rename_popover_pointing_to = nautilus_list_view_compute_rename_popover_pointing_to;
}

static void
nautilus_list_view_init (NautilusListView *list_view)
{
    GActionGroup *view_action_group;
    GtkClipboard *clipboard;

    list_view->details = g_new0 (NautilusListViewDetails, 1);

    /* ensure that the zoom level is always set before settings up the tree view columns */
    list_view->details->zoom_level = get_default_zoom_level ();

    create_and_set_up_tree_view (list_view);

    gtk_style_context_add_class (gtk_widget_get_style_context (GTK_WIDGET (list_view)),
                                 "nautilus-list-view");

    g_signal_connect_swapped (nautilus_preferences,
                              "changed::" NAUTILUS_PREFERENCES_DEFAULT_SORT_ORDER,
                              G_CALLBACK (default_sort_order_changed_callback),
                              list_view);
    g_signal_connect_swapped (nautilus_preferences,
                              "changed::" NAUTILUS_PREFERENCES_DEFAULT_SORT_IN_REVERSE_ORDER,
                              G_CALLBACK (default_sort_order_changed_callback),
                              list_view);
    g_signal_connect_swapped (nautilus_list_view_preferences,
                              "changed::" NAUTILUS_PREFERENCES_LIST_VIEW_DEFAULT_VISIBLE_COLUMNS,
                              G_CALLBACK (default_visible_columns_changed_callback),
                              list_view);
    g_signal_connect_swapped (nautilus_list_view_preferences,
                              "changed::" NAUTILUS_PREFERENCES_LIST_VIEW_DEFAULT_COLUMN_ORDER,
                              G_CALLBACK (default_column_order_changed_callback),
                              list_view);

    /* React to clipboard changes */
    clipboard = gtk_clipboard_get (GDK_SELECTION_CLIPBOARD);
    g_signal_connect (clipboard, "owner-change",
                      G_CALLBACK (on_clipboard_owner_changed), list_view);

    nautilus_list_view_click_policy_changed (NAUTILUS_FILES_VIEW (list_view));

    nautilus_list_view_set_zoom_level (list_view, get_default_zoom_level ());

    list_view->details->hover_path = NULL;

    view_action_group = nautilus_files_view_get_action_group (NAUTILUS_FILES_VIEW (list_view));
    g_action_map_add_action_entries (G_ACTION_MAP (view_action_group),
                                     list_view_entries,
                                     G_N_ELEMENTS (list_view_entries),
                                     list_view);
    /* Keep the action synced with the actual value, so the toolbar can poll it */
    g_action_group_change_action_state (nautilus_files_view_get_action_group (NAUTILUS_FILES_VIEW (list_view)),
                                        "zoom-to-level", g_variant_new_int32 (get_default_zoom_level ()));

    list_view->details->regex = g_regex_new ("\\R+", 0, G_REGEX_MATCH_NEWLINE_ANY, NULL);

    list_view->details->tag_manager = nautilus_tag_manager_get ();
    list_view->details->favorite_cancellable = g_cancellable_new ();

    g_signal_connect (list_view->details->tag_manager,
                      "favorites-changed",
                      (GCallback) on_favorites_files_changed,
                      list_view);
}

NautilusFilesView *
nautilus_list_view_new (NautilusWindowSlot *slot)
{
    return g_object_new (NAUTILUS_TYPE_LIST_VIEW,
                         "window-slot", slot,
                         NULL);
}<|MERGE_RESOLUTION|>--- conflicted
+++ resolved
@@ -2009,11 +2009,7 @@
                                     gpointer             user_data)
 {
     GdkEventSequence *event_sequence;
-<<<<<<< HEAD
     GdkEvent *event;
-=======
-    const GdkEvent *event;
->>>>>>> 8e2804df
     NautilusListView *view = user_data;
 
     event_sequence = gtk_gesture_get_last_updated_sequence (GTK_GESTURE (gesture));
@@ -2022,15 +2018,9 @@
         return;
     }
 
-<<<<<<< HEAD
     event = (GdkEvent *) gtk_gesture_get_last_event (GTK_GESTURE (gesture), event_sequence);
 
     do_popup_menu (GTK_WIDGET (view->details->tree_view), view, event);
-=======
-    event = gtk_gesture_get_last_event (GTK_GESTURE (gesture), event_sequence);
-
-    do_popup_menu (view->details->tree_view, view, (GdkEvent *) event);
->>>>>>> 8e2804df
 }
 
 static void
@@ -2125,7 +2115,6 @@
                              G_CALLBACK (get_icon_scale_callback), view, 0);
 
     longpress_gesture = gtk_gesture_long_press_new (GTK_WIDGET (content_widget));
-<<<<<<< HEAD
     gtk_event_controller_set_propagation_phase (GTK_EVENT_CONTROLLER (longpress_gesture),
                                                 GTK_PHASE_CAPTURE);
     gtk_gesture_single_set_touch_only (GTK_GESTURE_SINGLE (longpress_gesture),
@@ -2134,12 +2123,6 @@
                       "pressed",
                       (GCallback) on_longpress_gesture_pressed_event,
                       view);
-=======
-    gtk_event_controller_set_propagation_phase (GTK_EVENT_CONTROLLER (longpress_gesture), GTK_PHASE_CAPTURE);
-    gtk_gesture_single_set_touch_only (GTK_GESTURE_SINGLE (longpress_gesture), TRUE);
-    g_signal_connect (longpress_gesture, "pressed",
-                      (GCallback) on_longpress_gesture_pressed_event, view);
->>>>>>> 8e2804df
 
     gtk_tree_selection_set_mode (gtk_tree_view_get_selection (view->details->tree_view), GTK_SELECTION_MULTIPLE);
 
