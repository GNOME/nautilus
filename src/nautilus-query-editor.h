/*
 * Copyright (C) 2005 Red Hat, Inc.
 *
 * Nautilus is free software; you can redistribute it and/or
 * modify it under the terms of the GNU General Public License as
 * published by the Free Software Foundation; either version 2 of the
 * License, or (at your option) any later version.
 *
 * Nautilus is distributed in the hope that it will be useful,
 * but WITHOUT ANY WARRANTY; without even the implied warranty of
 * MERCHANTABILITY or FITNESS FOR A PARTICULAR PURPOSE.  See the GNU
 * General Public License for more details.
 *
 * You should have received a copy of the GNU General Public
 * License along with this program; see the file COPYING.  If not,
 * see <http://www.gnu.org/licenses/>.
 *
 * Author: Alexander Larsson <alexl@redhat.com>
 *
 */

#pragma once

#include <gtk/gtk.h>

#include "nautilus-query.h"

#define NAUTILUS_TYPE_QUERY_EDITOR nautilus_query_editor_get_type()

G_DECLARE_DERIVABLE_TYPE (NautilusQueryEditor, nautilus_query_editor, NAUTILUS, QUERY_EDITOR, GtkBox)

struct _NautilusQueryEditorClass
{
    GtkBoxClass parent_class;

    void (* changed)   (NautilusQueryEditor  *editor,
                        NautilusQuery        *query,
                        gboolean              reload);
    void (* cancel)    (NautilusQueryEditor *editor);
    void (* activated) (NautilusQueryEditor *editor);
};

GtkWidget     *nautilus_query_editor_new          (void);

/**
 * nautilus_query_editor_get_query:
 *
 * @editor: A #NautilusQueryEditor instance.
 *
 * Returns: (nullable) (transfer full): The #NautilusQuery for the editor.
 */
NautilusQuery *nautilus_query_editor_get_query    (NautilusQueryEditor *editor);
/**
 * nautilus_query_editor_set_query:
 *
 * @editor: A #NautilusQueryEditor instance.
 * @query: (nullable) (transfer full): The #NautilusQuery for the search.
 */
void           nautilus_query_editor_set_query    (NautilusQueryEditor *editor,
                                                   NautilusQuery       *query);
/**
 * nautilus_query_editor_get_location:
 *
 * @editor: A #NautilusQueryEditor instance.
 *
 * Returns: (nullable) (transfer full): The location of the current search.
 */
GFile         *nautilus_query_editor_get_location (NautilusQueryEditor *editor);
/**
 * nautilus_query_editor_set_location:
 *
 * @editor: A #NautilusQueryEditor instance.
 * @location: (nullable) (transfer full): The location in which the search will take place.
 */
void           nautilus_query_editor_set_location (NautilusQueryEditor *editor,
                                                   GFile               *location);
/**
 * nautilus_query_editor_set_text:
 *
 * @editor: A #NautilusQueryEditor instance.
 * @text: (not nullable) (transfer none): The search text.
 */
void           nautilus_query_editor_set_text     (NautilusQueryEditor *editor,
                                                   const gchar         *text);

<<<<<<< HEAD
void           nautilus_query_editor_show_popover (NautilusQueryEditor *editor);
=======
gboolean
nautilus_query_editor_handle_event (NautilusQueryEditor *self,
                                    GdkEvent            *event);
>>>>>>> 6e86ccfd
<|MERGE_RESOLUTION|>--- conflicted
+++ resolved
@@ -83,10 +83,9 @@
 void           nautilus_query_editor_set_text     (NautilusQueryEditor *editor,
                                                    const gchar         *text);
 
-<<<<<<< HEAD
+
 void           nautilus_query_editor_show_popover (NautilusQueryEditor *editor);
-=======
+
 gboolean
 nautilus_query_editor_handle_event (NautilusQueryEditor *self,
-                                    GdkEvent            *event);
->>>>>>> 6e86ccfd
+                                    GdkEvent            *event);